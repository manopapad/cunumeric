--- conflicted
+++ resolved
@@ -43,12 +43,9 @@
 							 cunumeric/matrix/util.cc                 \
 							 cunumeric/random/rand.cc                 \
 							 cunumeric/search/nonzero.cc              \
-<<<<<<< HEAD
 							 cunumeric/set/unique.cc                  \
 							 cunumeric/set/unique_reduce.cc           \
-=======
 							 cunumeric/sort/sort.cc                   \
->>>>>>> e24eccaf
 							 cunumeric/stat/bincount.cc               \
 							 cunumeric/convolution/convolve.cc        \
 							 cunumeric/transform/flip.cc              \
@@ -82,11 +79,8 @@
 							 cunumeric/matrix/util_omp.cc            \
 							 cunumeric/random/rand_omp.cc            \
 							 cunumeric/search/nonzero_omp.cc         \
-<<<<<<< HEAD
 							 cunumeric/set/unique_omp.cc             \
-=======
 							 cunumeric/sort/sort_omp.cc              \
->>>>>>> e24eccaf
 							 cunumeric/stat/bincount_omp.cc          \
 							 cunumeric/convolution/convolve_omp.cc   \
 							 cunumeric/transform/flip_omp.cc
@@ -123,11 +117,8 @@
 							 cunumeric/matrix/trsm.cu                 \
 							 cunumeric/random/rand.cu                 \
 							 cunumeric/search/nonzero.cu              \
-<<<<<<< HEAD
 							 cunumeric/set/unique.cu                  \
-=======
 							 cunumeric/sort/sort.cu                   \
->>>>>>> e24eccaf
 							 cunumeric/stat/bincount.cu               \
 							 cunumeric/convolution/convolve.cu	      \
 							 cunumeric/transform/flip.cu              \
