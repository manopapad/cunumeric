/* Copyright 2021-2022 NVIDIA Corporation
 *
 * Licensed under the Apache License, Version 2.0 (the "License");
 * you may not use this file except in compliance with the License.
 * You may obtain a copy of the License at
 *
 *     http://www.apache.org/licenses/LICENSE-2.0
 *
 * Unless required by applicable law or agreed to in writing, software
 * distributed under the License is distributed on an "AS IS" BASIS,
 * WITHOUT WARRANTIES OR CONDITIONS OF ANY KIND, either express or implied.
 * See the License for the specific language governing permissions and
 * limitations under the License.
 *
 */

#include "cunumeric.h"

#include "cudalibs.h"

#include <stdio.h>

namespace cunumeric {

using namespace Legion;

static Logger log_cudalibs("cunumeric.cudalibs");

cufftContext::cufftContext(cufftPlan* plan) : plan_(plan) {}

cufftContext::~cufftContext()
{
  auto hdl = handle();
  for (auto type : callback_types_) CHECK_CUFFT(cufftXtClearCallback(hdl, type));
}

cufftHandle cufftContext::handle() { return plan_->handle; }

size_t cufftContext::workareaSize() { return plan_->workarea_size; }

void cufftContext::setCallback(cufftXtCallbackType type, void* callback, void* data)
{
  void* callbacks[] = {callback};
  void* datas[]     = {data};
  CHECK_CUFFT(cufftXtSetCallback(handle(), callbacks, type, datas));
}

struct cufftPlanCache {
 private:
  // Maximum number of plans to keep per dimension
  static constexpr int32_t MAX_PLANS = 4;

 private:
  struct LRUEntry {
    std::unique_ptr<cufftPlan> plan{nullptr};
    DomainPoint fftshape{};
    uint32_t lru_index{0};
  };

 public:
  cufftPlanCache(cufftType type);
  ~cufftPlanCache();

 public:
  cufftPlan* get_cufft_plan(const DomainPoint& size);

 private:
  using Cache = std::array<LRUEntry, MAX_PLANS>;
  std::array<Cache, LEGION_MAX_DIM + 1> cache_{};
  cufftType type_;
};

cufftPlanCache::cufftPlanCache(cufftType type) : type_(type)
{
  for (auto& cache : cache_)
    for (auto& entry : cache) assert(0 == entry.fftshape.dim);
}

cufftPlanCache::~cufftPlanCache()
{
  for (auto& cache : cache_)
    for (auto& entry : cache)
      if (entry.plan != nullptr) CHECK_CUFFT(cufftDestroy(entry.plan->handle));
}

cufftPlan* cufftPlanCache::get_cufft_plan(const DomainPoint& size)
{
  int32_t match = -1;
  auto& cache   = cache_[size.dim];
  for (int32_t idx = 0; idx < MAX_PLANS; ++idx)
    if (cache[idx].fftshape == size) {
      match = idx;
      break;
    }

  cufftPlan* result{nullptr};
  // If there's no match, we create a new plan
  if (-1 == match) {
    log_cudalibs.debug() << "[cufftPlanCache] no match found for " << size << " (type: " << type_
                         << ")";
    int32_t plan_index = -1;
    for (int32_t idx = 0; idx < MAX_PLANS; ++idx) {
      auto& entry = cache[idx];
      if (nullptr == entry.plan) {
        log_cudalibs.debug() << "[cufftPlanCache] found empty entry " << idx << " (type: " << type_
                             << ")";
        entry.plan      = std::make_unique<cufftPlan>();
        entry.lru_index = idx;
        plan_index      = idx;
        break;
      } else if (entry.lru_index == MAX_PLANS - 1) {
        log_cudalibs.debug() << "[cufftPlanCache] evict entry " << idx << " for " << entry.fftshape
                             << " (type: " << type_ << ")";
        CHECK_CUFFT(cufftDestroy(entry.plan->handle));
        plan_index = idx;
        break;
      }
    }
    assert(plan_index != -1);
    auto& entry    = cache[plan_index];
    entry.fftshape = size;
    result         = entry.plan.get();

    CHECK_CUFFT(cufftCreate(&result->handle));
    CHECK_CUFFT(cufftSetAutoAllocation(result->handle, 0 /*we'll do the allocation*/));

    std::vector<int32_t> n(size.dim);
    for (int32_t dim = 0; dim < size.dim; ++dim) n[dim] = size[dim];
    CHECK_CUFFT(cufftMakePlanMany(result->handle,
                                  size.dim,
                                  n.data(),
                                  nullptr,
                                  1,
                                  1,
                                  nullptr,
                                  1,
                                  1,
                                  type_,
                                  1 /*batch*/,
                                  &result->workarea_size));
  }
  // Otherwise, we return the cached plan and adjust the LRU count
  else {
    log_cudalibs.debug() << "[cufftPlanCache] found match for " << size << " (type: " << type_
                         << ")";
    auto& entry = cache[match];
    result      = entry.plan.get();

    for (int32_t idx = 0; idx < MAX_PLANS; ++idx) {
      auto& other = cache[idx];
      if (other.lru_index < entry.lru_index) ++other.lru_index;
    }
    entry.lru_index = 0;
  }
  return result;
}

CUDALibraries::CUDALibraries()
  : finalized_(false),
    cublas_(nullptr),
    cusolver_(nullptr),
    cutensor_(nullptr),
    cufile_(false),
    plan_caches_()
{
}

CUDALibraries::~CUDALibraries() { finalize(); }

void CUDALibraries::finalize()
{
  if (finalized_) return;
  if (cublas_ != nullptr) finalize_cublas();
  if (cusolver_ != nullptr) finalize_cusolver();
  if (cutensor_ != nullptr) finalize_cutensor();
  if (cufile_) finalize_cufile();
  for (auto& pair : plan_caches_) delete pair.second;
  finalized_ = true;
}

void CUDALibraries::finalize_cublas()
{
  CHECK_CUBLAS(cublasDestroy(cublas_));
  cublas_ = nullptr;
}

void CUDALibraries::finalize_cusolver()
{
  CHECK_CUSOLVER(cusolverDnDestroy(cusolver_));
  cusolver_ = nullptr;
}

void CUDALibraries::finalize_cutensor()
{
  delete cutensor_;
  cutensor_ = nullptr;
}

<<<<<<< HEAD
void CUDALibraries::finalize_cufile()
{
  CHECK_CUFILE(cuFileDriverClose());
  cufile_ = false;
}

cudaStream_t CUDALibraries::get_cached_stream() { return stream_; }

=======
>>>>>>> d7b7a561
cublasHandle_t CUDALibraries::get_cublas()
{
  if (nullptr == cublas_) {
    CHECK_CUBLAS(cublasCreate(&cublas_));
    const char* disable_tensor_cores = getenv("CUNUMERIC_DISABLE_TENSOR_CORES");
    if (nullptr == disable_tensor_cores) {
      // No request to disable tensor cores so turn them on
      cublasStatus_t status = cublasSetMathMode(cublas_, CUBLAS_TENSOR_OP_MATH);
      if (status != CUBLAS_STATUS_SUCCESS)
        fprintf(stderr, "WARNING: cuBLAS does not support Tensor cores!");
    }
  }
  return cublas_;
}

cusolverDnHandle_t CUDALibraries::get_cusolver()
{
  if (nullptr == cusolver_) CHECK_CUSOLVER(cusolverDnCreate(&cusolver_));
  return cusolver_;
}

cutensorHandle_t* CUDALibraries::get_cutensor()
{
  if (nullptr == cutensor_) {
    cutensor_ = new cutensorHandle_t;
    CHECK_CUTENSOR(cutensorInit(cutensor_));
  }
  return cutensor_;
}

void CUDALibraries::init_cufile()
{
  if (cufile_) return;
  CHECK_CUFILE(cuFileDriverOpen());
  cufile_ = true;
}

cufftContext CUDALibraries::get_cufft_plan(cufftType type, const DomainPoint& size)
{
  auto finder = plan_caches_.find(type);
  cufftPlanCache* cache{nullptr};

  if (plan_caches_.end() == finder) {
    cache              = new cufftPlanCache(type);
    plan_caches_[type] = cache;
  } else
    cache = finder->second;
  return cufftContext(cache->get_cufft_plan(size));
}

static CUDALibraries& get_cuda_libraries(Processor proc)
{
  if (proc.kind() != Processor::TOC_PROC) {
    fprintf(stderr, "Illegal request for CUDA libraries for non-GPU processor");
    LEGATE_ABORT;
  }

  static CUDALibraries cuda_libraries[LEGION_MAX_NUM_PROCS];
  const auto proc_id = proc.id & (LEGION_MAX_NUM_PROCS - 1);
  return cuda_libraries[proc_id];
}

legate::cuda::StreamView get_cached_stream()
{
  return legate::cuda::StreamPool::get_stream_pool().get_stream();
}

cublasContext* get_cublas()
{
  const auto proc = Processor::get_executing_processor();
  auto& lib       = get_cuda_libraries(proc);
  return lib.get_cublas();
}

cusolverDnContext* get_cusolver()
{
  const auto proc = Processor::get_executing_processor();
  auto& lib       = get_cuda_libraries(proc);
  return lib.get_cusolver();
}

cutensorHandle_t* get_cutensor()
{
  const auto proc = Processor::get_executing_processor();
  auto& lib       = get_cuda_libraries(proc);
  return lib.get_cutensor();
}

void init_cufile()
{
  const auto proc = Processor::get_executing_processor();
  auto& lib       = get_cuda_libraries(proc);
  lib.init_cufile();
}

cufftContext get_cufft_plan(cufftType type, const Legion::DomainPoint& size)
{
  const auto proc = Processor::get_executing_processor();
  auto& lib       = get_cuda_libraries(proc);
  return lib.get_cufft_plan(type, size);
}

class LoadCUDALibsTask : public CuNumericTask<LoadCUDALibsTask> {
 public:
  static const int TASK_ID = CUNUMERIC_LOAD_CUDALIBS;

 public:
  static void gpu_variant(legate::TaskContext& context)
  {
    const auto proc = Processor::get_executing_processor();
    auto& lib       = get_cuda_libraries(proc);
    lib.get_cublas();
    lib.get_cusolver();
    lib.get_cutensor();
    lib.init_cufile();
  }
};

class UnloadCUDALibsTask : public CuNumericTask<UnloadCUDALibsTask> {
 public:
  static const int TASK_ID = CUNUMERIC_UNLOAD_CUDALIBS;

 public:
  static void gpu_variant(legate::TaskContext& context)
  {
    const auto proc = Processor::get_executing_processor();
    auto& lib       = get_cuda_libraries(proc);
    lib.finalize();
  }
};

static void __attribute__((constructor)) register_tasks(void)
{
  LoadCUDALibsTask::register_variants();
  UnloadCUDALibsTask::register_variants();
}

}  // namespace cunumeric<|MERGE_RESOLUTION|>--- conflicted
+++ resolved
@@ -196,17 +196,12 @@
   cutensor_ = nullptr;
 }
 
-<<<<<<< HEAD
 void CUDALibraries::finalize_cufile()
 {
   CHECK_CUFILE(cuFileDriverClose());
   cufile_ = false;
 }
 
-cudaStream_t CUDALibraries::get_cached_stream() { return stream_; }
-
-=======
->>>>>>> d7b7a561
 cublasHandle_t CUDALibraries::get_cublas()
 {
   if (nullptr == cublas_) {
