--- conflicted
+++ resolved
@@ -115,7 +115,6 @@
       }
       return std::move(mappings);
     }
-<<<<<<< HEAD
     case CUNUMERIC_TRILU: {
       if (task.scalars().size() == 2) return {};
       // If we're here, this task was the post-processing for Cholesky.
@@ -124,13 +123,13 @@
       auto& input = task.inputs().front();
       mappings.push_back(StoreMapping::default_mapping(input, options.front()));
       mappings.back().policy.ordering.fortran_order();
-=======
+      mappings.back().policy.exact = true;
+      return std::move(mappings);
     case CUNUMERIC_SORT: {
       std::vector<StoreMapping> mappings;
       auto& inputs = task.inputs();
       mappings.push_back(StoreMapping::default_mapping(inputs[0], options.front()));
       mappings.back().policy.ordering.c_order();
->>>>>>> 09ac1c87
       mappings.back().policy.exact = true;
       return std::move(mappings);
     }
