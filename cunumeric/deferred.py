# Copyright 2021-2022 NVIDIA Corporation
#
# Licensed under the Apache License, Version 2.0 (the "License");
# you may not use this file except in compliance with the License.
# You may obtain a copy of the License at
#
#     http://www.apache.org/licenses/LICENSE-2.0
#
# Unless required by applicable law or agreed to in writing, software
# distributed under the License is distributed on an "AS IS" BASIS,
# WITHOUT WARRANTIES OR CONDITIONS OF ANY KIND, either express or implied.
# See the License for the specific language governing permissions and
# limitations under the License.
#

import weakref
from collections import Counter
from collections.abc import Iterable
from functools import reduce
from itertools import product

import numpy as np

import legate.core.types as ty
from legate.core import Future, ReductionOp, Store

from .config import (
    BinaryOpCode,
    CuNumericOpCode,
    CuNumericRedopCode,
    RandGenCode,
    UnaryOpCode,
    UnaryRedCode,
)
from .linalg.cholesky import cholesky
from .thunk import NumPyThunk
from .utils import get_arg_value_dtype


def _complex_field_dtype(dtype):
    if dtype == np.complex64:
        return np.dtype(np.float32)
    elif dtype == np.complex128:
        return np.dtype(np.float64)
    elif dtype == np.complex256:
        return np.dtype(np.float128)
    else:
        assert False


def _prod(tpl):
    return reduce(lambda a, b: a * b, tpl, 1)


def auto_convert(indices, keys=[]):
    indices = set(indices)

    def decorator(func):
        def wrapper(*args, **kwargs):
            self = args[0]

            args = tuple(
                self.runtime.to_deferred_array(arg) if idx in indices else arg
                for (idx, arg) in enumerate(args)
            )
            for key in keys:
                v = kwargs.get(key, None)
                if v is None:
                    continue
                v = self.runtime.to_deferred_array(v)
                kwargs[key] = v

            return func(*args, **kwargs)

        return wrapper

    return decorator


# This is a dummy object that is only used as an initializer for the
# RegionField object above. It is thrown away as soon as the
# RegionField is constructed.
class _CuNumericNDarray(object):
    __slots__ = ["__array_interface__"]

    def __init__(self, shape, field_type, base_ptr, strides, read_only):
        # See: https://docs.scipy.org/doc/numpy/reference/arrays.interface.html
        self.__array_interface__ = {
            "version": 3,
            "shape": shape,
            "typestr": field_type.str,
            "data": (base_ptr, read_only),
            "strides": strides,
        }


_UNARY_RED_TO_REDUCTION_OPS = {
    UnaryRedCode.SUM: ReductionOp.ADD,
    UnaryRedCode.PROD: ReductionOp.MUL,
    UnaryRedCode.MAX: ReductionOp.MAX,
    UnaryRedCode.MIN: ReductionOp.MIN,
    UnaryRedCode.ARGMAX: CuNumericRedopCode.ARGMAX,
    UnaryRedCode.ARGMIN: CuNumericRedopCode.ARGMIN,
    UnaryRedCode.CONTAINS: ReductionOp.ADD,
    UnaryRedCode.COUNT_NONZERO: ReductionOp.ADD,
    UnaryRedCode.ALL: ReductionOp.MUL,
    UnaryRedCode.ANY: ReductionOp.ADD,
}


def max_identity(ty):
    if ty.kind == "i" or ty.kind == "u":
        return np.iinfo(ty).min
    elif ty.kind == "f":
        return np.finfo(ty).min
    elif ty.kind == "c":
        return max_identity(np.float64) + max_identity(np.float64) * 1j
    elif ty.kind == "b":
        return False
    else:
        raise ValueError(f"Unsupported dtype: {ty}")


def min_identity(ty):
    if ty.kind == "i" or ty.kind == "u":
        return np.iinfo(ty).max
    elif ty.kind == "f":
        return np.finfo(ty).max
    elif ty.kind == "c":
        return min_identity(np.float64) + min_identity(np.float64) * 1j
    elif ty.kind == "b":
        return True
    else:
        raise ValueError(f"Unsupported dtype: {ty}")


_UNARY_RED_IDENTITIES = {
    UnaryRedCode.SUM: lambda _: 0,
    UnaryRedCode.PROD: lambda _: 1,
    UnaryRedCode.MIN: min_identity,
    UnaryRedCode.MAX: max_identity,
    UnaryRedCode.ARGMAX: lambda ty: (np.iinfo(np.int64).min, max_identity(ty)),
    UnaryRedCode.ARGMIN: lambda ty: (np.iinfo(np.int64).min, min_identity(ty)),
    UnaryRedCode.CONTAINS: lambda _: False,
    UnaryRedCode.COUNT_NONZERO: lambda _: 0,
    UnaryRedCode.ALL: lambda _: True,
    UnaryRedCode.ANY: lambda _: False,
}


class DeferredArray(NumPyThunk):
    """This is a deferred thunk for describing NumPy computations.
    It is backed by either a Legion logical region or a Legion future
    for describing the result of a compuation.

    :meta private:
    """

    def __init__(self, runtime, base, dtype, numpy_array=None):
        NumPyThunk.__init__(self, runtime, dtype)
        assert base is not None
        assert isinstance(base, Store)
        self.base = base  # a Legate Store
        self.numpy_array = (
            None if numpy_array is None else weakref.ref(numpy_array)
        )

    def __str__(self):
        return f"DeferredArray(base: {self.base})"

    @property
    def storage(self):
        storage = self.base.storage
        if self.base.kind == Future:
            return storage
        else:
            return (storage.region, storage.field.field_id)

    @property
    def shape(self):
        return tuple(self.base.shape)

    @property
    def ndim(self):
        return len(self.shape)

    def _copy_if_overlapping(self, other):
        if not self.base.overlaps(other.base):
            return self
        copy = self.runtime.create_empty_thunk(
            self.shape, self.dtype, inputs=[self]
        )
        copy.copy(self, deep=True)
        return copy

    def __numpy_array__(self):
        if self.numpy_array is not None:
            result = self.numpy_array()
            if result is not None:
                return result
        elif self.size == 0:
            # Return an empty array with the right number of dimensions
            # and type
            return np.empty(shape=self.shape, dtype=self.dtype)

        if self.scalar:
            result = np.full(
                self.shape,
                self.get_scalar_array(),
                dtype=self.dtype,
            )
        else:
            alloc = self.base.get_inline_allocation(self.context)

            def construct_ndarray(shape, address, strides):
                initializer = _CuNumericNDarray(
                    shape, self.dtype, address, strides, False
                )
                return np.asarray(initializer)

            result = alloc.consume(construct_ndarray)

        self.numpy_array = weakref.ref(result)
        return result

    # TODO: We should return a view of the field instead of a copy
    def imag(self):
        result = self.runtime.create_empty_thunk(
            self.shape,
            dtype=_complex_field_dtype(self.dtype),
            inputs=[self],
        )

        result.unary_op(
            UnaryOpCode.IMAG,
            result.dtype,
            self,
            True,
            [],
        )

        return result

    # TODO: We should return a view of the field instead of a copy
    def real(self):
        result = self.runtime.create_empty_thunk(
            self.shape,
            dtype=_complex_field_dtype(self.dtype),
            inputs=[self],
        )

        result.unary_op(
            UnaryOpCode.REAL,
            result.dtype,
            self,
            True,
            [],
        )

        return result

    def conj(self):
        result = self.runtime.create_empty_thunk(
            self.shape,
            dtype=self.dtype,
            inputs=[self],
        )

        result.unary_op(
            UnaryOpCode.CONJ,
            result.dtype,
            self,
            True,
            [],
        )

        return result

    # Copy source array to the destination array
    @auto_convert([1])
    def copy(self, rhs, deep=False):
        if self.scalar and rhs.scalar:
            self.base.set_storage(rhs.base.storage)
            return
        self.unary_op(
            UnaryOpCode.COPY,
            rhs.dtype,
            rhs,
            True,
            [],
        )

    @property
    def scalar(self):
        return self.base.scalar

    def get_scalar_array(self):
        assert self.scalar
        buf = self.base.storage.get_buffer(self.dtype.itemsize)
        result = np.frombuffer(buf, dtype=self.dtype, count=1)
        return result.reshape(())

    def _create_indexing_array(self, key):
        # Convert everything into deferred arrays of int64
        if isinstance(key, tuple):
            tuple_of_arrays = ()
            for k in key:
                if not isinstance(k, NumPyThunk):
                    raise NotImplementedError(
                        "need support for mixed advanced indexing"
                    )
                tuple_of_arrays += (k,)
        else:
            assert isinstance(key, NumPyThunk)
            # Handle the boolean array case
            if key.dtype == np.bool:
                if key.ndim != self.ndim:
                    raise TypeError(
                        "Boolean advanced indexing dimension mismatch"
                    )
                # For boolean arrays do the non-zero operation to make
                # them into a normal indexing array
                tuple_of_arrays = key.nonzero()
            else:
                tuple_of_arrays = (key,)
        if len(tuple_of_arrays) != self.ndim:
            raise TypeError("Advanced indexing dimension mismatch")
        if self.ndim > 1:
            # Check that all the arrays can be broadcast together
            # Concatenate all the arrays into a single array
            raise NotImplementedError("need support for concatenating arrays")
        else:
            return self.runtime.to_deferred_array(tuple_of_arrays[0])

    @staticmethod
    def _unpack_ellipsis(key, ndim):
        num_ellipsis = sum(k is Ellipsis for k in key)
        num_newaxes = sum(k is np.newaxis for k in key)

        if num_ellipsis == 0:
            return key
        elif num_ellipsis > 1:
            raise ValueError("Only a single ellipsis must be present")

        free_dims = ndim - (len(key) - num_newaxes - num_ellipsis)
        to_replace = (slice(None),) * free_dims
        unpacked = ()
        for k in key:
            if k is Ellipsis:
                unpacked += to_replace
            else:
                unpacked += (k,)
        return unpacked

    def _get_view(self, key):
        key = self._unpack_ellipsis(key, self.ndim)
        store = self.base
        shift = 0
        for dim, k in enumerate(key):
            if k is np.newaxis:
                store = store.promote(dim + shift, 1)
            elif isinstance(k, slice):
                store = store.slice(dim + shift, k)
            elif np.isscalar(k):
                if k < 0:
                    k += store.shape[dim + shift]
                store = store.project(dim + shift, k)
                shift -= 1
            else:
                assert False

        return DeferredArray(
            self.runtime,
            base=store,
            dtype=self.dtype,
        )

    def _broadcast(self, shape):
        result = self.base
        diff = len(shape) - result.ndim
        for dim in range(diff):
            result = result.promote(dim, shape[dim])

        for dim in range(len(shape)):
            if result.shape[dim] != shape[dim]:
                assert result.shape[dim] == 1
                result = result.project(dim, 0).promote(dim, shape[dim])

        return result

    def get_item(self, key):
        # Check to see if this is advanced indexing or not
        if self._is_advanced_indexing(key):
            # Create the indexing array
            index_array = self._create_indexing_array(key)
            # Create a new array to be the result
            result = self.runtime.create_empty_thunk(
                index_array.base.shape,
                self.dtype,
                inputs=[self],
            )

            if self.ndim != index_array.ndim:
                raise NotImplementedError(
                    "need support for indirect partitioning"
                )

            copy = self.context.create_copy()

            copy.add_input(self.base)
            copy.add_source_indirect(index_array.base)
            copy.add_output(result.base)

            copy.add_alignment(index_array.base, result.base)

            copy.execute()
        else:
            result = self._get_view(key)

            if result.shape == ():
                input = result
                result = self.runtime.create_empty_thunk(
                    (), self.dtype, inputs=[self]
                )

                task = self.context.create_task(CuNumericOpCode.READ)
                task.add_input(input.base)
                task.add_output(result.base)

                task.execute()

        return result

    @auto_convert([2])
    def set_item(self, key, rhs):
        assert self.dtype == rhs.dtype
        # Check to see if this is advanced indexing or not
        if self._is_advanced_indexing(key):
            # Create the indexing array
            index_array = self._create_indexing_array(key)
            if index_array.shape != rhs.shape:
                raise ValueError(
                    "Advanced indexing array does not match source shape"
                )
            if self.ndim != index_array.ndim:
                raise NotImplementedError(
                    "need support for indirect partitioning"
                )

            copy = self.context.create_copy()

            copy.add_input(rhs.base)
            copy.add_target_indirect(index_array.base)
            copy.add_output(self.base)

            copy.add_alignment(index_array.base, rhs.base)

            copy.execute()

        else:
            view = self._get_view(key)

            if view.shape == ():
                # We're just writing a single value
                assert rhs.size == 1

                task = self.context.create_task(CuNumericOpCode.WRITE)
                # Since we pass the view with write discard privilege,
                # we should make sure that the mapper either creates a fresh
                # instance just for this one-element view or picks one of the
                # existing valid instances for the parent.
                task.add_output(view.base)
                task.add_input(rhs.base)
                task.execute()
            else:
                # In Python, any inplace update of form arr[key] op= value
                # goes through three steps: 1) __getitem__ fetching the object
                # for the key, 2) __iop__ for the update, and 3) __setitem__
                # to set the result back. In cuNumeric, the object we
                # return in step (1) is actually a subview to the array arr
                # through which we make updates in place, so after step (2) is
                # done, # the effect of inplace update is already reflected
                # to the arr. Therefore, we skip the copy to avoid redundant
                # copies if we know that we hit such a scenario.
                # TODO: We should make this work for the advanced indexing case
                if view.base == rhs.base:
                    return

                if view.base.overlaps(rhs.base):
                    rhs_copy = self.runtime.create_empty_thunk(
                        rhs.shape,
                        rhs.dtype,
                        inputs=[rhs],
                    )
                    rhs_copy.copy(rhs, deep=False)
                    rhs = rhs_copy

                view.copy(rhs, deep=False)

    def reshape(self, newshape, order):
        assert isinstance(newshape, Iterable)
        if order == "A":
            order = "C"

        if order != "C":
            # If we don't have a transform then we need to make a copy
            self.runtime.warn(
                "cuNumeric has not implemented reshape using Fortran-like "
                "index order and is falling back to canonical numpy. You may "
                "notice significantly decreased performance for this "
                "function call.",
                category=RuntimeWarning,
            )
            numpy_array = self.__numpy_array__()
            # Force a copy here because we know we can't build a view
            result_array = numpy_array.reshape(newshape, order=order).copy()
            result = self.runtime.get_numpy_thunk(result_array)

            return result

        if self.shape == newshape:
            return self

        # Find a combination of domain transformations to convert this store
        # to the new shape. First we identify a pair of subsets of the source
        # and target extents whose products are the same, and infer necessary
        # domain transformations to align the two. In case where the target
        # isn't a transformed view of the source, the data is copied. This
        # table summarizes five possible cases:
        #
        # +-------+---------+------+-----------------------------------+
        # |Source | Target  | Copy | Plan                              |
        # +-------+---------+------+-----------------------------------+
        # |(a,b,c)| (abc,)  | Yes  | Delinearize(tgt, (a,b,c)) <- src  |
        # +-------+---------+------+-----------------------------------+
        # |(abc,) | (a,b,c,)| No   | tgt = Delinearize(src, (a,b,c))   |
        # +-------+---------+------+-----------------------------------+
        # |(a,b)  | (c,d)   | Yes  | tmp = new store((ab,))            |
        # |       |         |      | Delinearize(tmp, (a,b)) <- src    |
        # |       |         |      | tgt = Delinearize(tmp, (c,d))     |
        # +-------+---------+------+-----------------------------------+
        # |(a,1)  | (a,)    | No   | tgt = Project(src, 0, 0)          |
        # +-------+---------+------+-----------------------------------+
        # |(a,)   | (a,1)   | No   | tgt = Promote(src, 0, 1)          |
        # +-------+---------+------+-----------------------------------+
        #
        # Update 9/22/2021: the non-affineness with delinearization leads
        # to non-contiguous subregions in several places, and thus we
        # decided to avoid using it and make copies instead. This means
        # the third case in the table above now leads to two copies, one from
        # the source to a 1-D temporary array and one from that temporary
        # to the target array. We expect that such reshaping requests are
        # infrequent enough that the extra copies are causing any noticeable
        # performance issues, but we will revisit this decision later once
        # we have enough evidence that that's not the case.

        in_dim = 0
        out_dim = 0

        in_shape = self.shape
        out_shape = newshape

        in_ndim = len(in_shape)
        out_ndim = len(out_shape)

        groups = []

        while in_dim < in_ndim and out_dim < out_ndim:
            prev_in_dim = in_dim
            prev_out_dim = out_dim

            in_prod = 1
            out_prod = 1

            while True:
                if in_prod < out_prod:
                    in_prod *= in_shape[in_dim]
                    in_dim += 1
                else:
                    out_prod *= out_shape[out_dim]
                    out_dim += 1
                if in_prod == out_prod:
                    if in_dim < in_ndim and in_shape[in_dim] == 1:
                        in_dim += 1
                    break

            in_group = in_shape[prev_in_dim:in_dim]
            out_group = out_shape[prev_out_dim:out_dim]
            groups.append((in_group, out_group))

        while in_dim < in_ndim:
            assert in_shape[in_dim] == 1
            groups.append(((1,), ()))
            in_dim += 1

        while out_dim < out_ndim:
            assert out_shape[out_dim] == 1
            groups.append(((), (1,)))
            out_dim += 1

        needs_linearization = any(len(src_g) > 1 for src_g, _ in groups)
        needs_delinearization = any(len(tgt_g) > 1 for _, tgt_g in groups)
        needs_copy = needs_linearization or needs_delinearization

        if needs_copy:
            tmp_shape = ()
            for src_g, tgt_g in groups:
                if len(src_g) > 1 and len(tgt_g) > 1:
                    tmp_shape += (_prod(tgt_g),)
                else:
                    tmp_shape += tgt_g

            result = self.runtime.create_empty_thunk(
                tmp_shape, dtype=self.dtype, inputs=[self]
            )

            src = self.base
            tgt = result.base

            src_dim = 0
            tgt_dim = 0
            for src_g, tgt_g in groups:
                diff = 1
                if src_g == tgt_g:
                    assert len(src_g) == 1
                elif len(src_g) == 0:
                    assert tgt_g == (1,)
                    src = src.promote(src_dim, 1)
                elif len(tgt_g) == 0:
                    assert src_g == (1,)
                    tgt = tgt.promote(tgt_dim, 1)
                elif len(src_g) == 1:
                    src = src.delinearize(src_dim, tgt_g)
                    diff = len(tgt_g)
                else:
                    tgt = tgt.delinearize(tgt_dim, src_g)
                    diff = len(src_g)

                src_dim += diff
                tgt_dim += diff

            assert src.shape == tgt.shape

            src_array = DeferredArray(self.runtime, src, self.dtype)
            tgt_array = DeferredArray(self.runtime, tgt, self.dtype)
            tgt_array.copy(src_array, deep=True)

            if needs_delinearization and needs_linearization:
                src = result.base
                src_dim = 0
                for src_g, tgt_g in groups:
                    if len(src_g) > 1 and len(tgt_g) > 1:
                        src = src.delinearize(src_dim, tgt_g)
                        src_dim += len(tgt_g)

                assert src.shape == newshape
                src_array = DeferredArray(self.runtime, src, self.dtype)
                result = self.runtime.create_empty_thunk(
                    newshape, dtype=self.dtype, inputs=[self]
                )
                result.copy(src_array, deep=True)

        else:
            src = self.base
            src_dim = 0
            for src_g, tgt_g in groups:
                diff = 1
                if src_g == tgt_g:
                    assert len(src_g) == 1
                elif len(src_g) == 0:
                    assert tgt_g == (1,)
                    src = src.promote(src_dim, 1)
                elif len(tgt_g) == 0:
                    assert src_g == (1,)
                    src = src.project(src_dim, 1)
                    diff = 0
                else:
                    # unreachable
                    assert False

                src_dim += diff

            result = DeferredArray(self.runtime, src, self.dtype)

        return result

    def squeeze(self, axis):
        result = self.base
        if axis is None:
            shift = 0
            for dim in range(self.ndim):
                if result.shape[dim + shift] == 1:
                    result = result.project(dim + shift, 0)
                    shift -= 1
        elif isinstance(axis, int):
            result = result.project(axis, 0)
        elif isinstance(axis, tuple):
            shift = 0
            for dim in axis:
                result = result.project(dim + shift, 0)
                shift -= 1
        else:
            raise TypeError(
                '"axis" argument for squeeze must be int-like or tuple-like'
            )
        return DeferredArray(self.runtime, result, self.dtype)

    def swapaxes(self, axis1, axis2):
        if self.size == 1 or axis1 == axis2:
            return self
        # Make a new deferred array object and swap the results
        assert axis1 < self.ndim and axis2 < self.ndim

        dims = list(range(self.ndim))
        dims[axis1], dims[axis2] = dims[axis2], dims[axis1]

        result = self.base.transpose(dims)
        result = DeferredArray(self.runtime, result, self.dtype)

        return result

    # Convert the source array to the destination array
    @auto_convert([1])
    def convert(self, rhs, warn=True):
        lhs_array = self
        rhs_array = rhs
        assert lhs_array.dtype != rhs_array.dtype

        if warn:
            self.runtime.warn(
                "cuNumeric performing implicit type conversion from "
                + str(rhs_array.dtype)
                + " to "
                + str(lhs_array.dtype),
                category=UserWarning,
            )

        lhs = lhs_array.base
        rhs = rhs_array.base

        task = self.context.create_task(CuNumericOpCode.CONVERT)
        task.add_output(lhs)
        task.add_input(rhs)
        task.add_dtype_arg(lhs_array.dtype)

        task.add_alignment(lhs, rhs)

        task.execute()

    @auto_convert([1, 2])
    def convolve(self, v, lhs, mode):
        input = self.base
        filter = v.base
        out = lhs.base

        task = self.context.create_task(CuNumericOpCode.CONVOLVE)

        offsets = (filter.shape + 1) // 2
        stencils = []
        for offset in offsets:
            stencils.append((-offset, 0, offset))
        stencils = list(product(*stencils))
        stencils.remove((0,) * self.ndim)

        p_out = task.declare_partition(out)
        p_input = task.declare_partition(input)
        p_stencils = []
        for _ in stencils:
            p_stencils.append(task.declare_partition(input, complete=False))

        task.add_output(out, partition=p_out)
        task.add_input(filter)
        task.add_input(input, partition=p_input)
        for p_stencil in p_stencils:
            task.add_input(input, partition=p_stencil)
        task.add_scalar_arg(self.shape, (ty.int64,))

        task.add_constraint(p_out == p_input)
        for stencil, p_stencil in zip(stencils, p_stencils):
            task.add_constraint(p_input + stencil <= p_stencil)
        task.add_broadcast(filter)

        task.execute()

    # Fill the cuNumeric array with the value in the numpy array
    def _fill(self, value):
        assert value.scalar

        if self.scalar:
            # Handle the 0D case special
            self.base.set_storage(value.storage)
        else:
            assert self.base is not None
            dtype = self.dtype
            argval = False
            # If this is a fill for an arg value, make sure to pass
            # the value dtype so that we get it packed correctly
            if dtype.kind == "V":
                dtype = get_arg_value_dtype(dtype)
                argval = True
            else:
                dtype = None

            task = self.context.create_task(CuNumericOpCode.FILL)
            task.add_output(self.base)
            task.add_input(value)
            task.add_scalar_arg(argval, bool)

            task.execute()

    def fill(self, numpy_array):
        assert isinstance(numpy_array, np.ndarray)
        assert numpy_array.size == 1
        assert self.dtype == numpy_array.dtype
        # Have to copy the numpy array because this launch is asynchronous
        # and we need to make sure the application doesn't mutate the value
        # so make a future result, this is immediate so no dependence
        value = self.runtime.create_scalar(numpy_array.data, self.dtype)
        store = self.context.create_store(
            self.dtype, shape=(1,), storage=value, optimize_scalar=True
        )
        self._fill(store)

<<<<<<< HEAD
    @profile
=======
    @auto_convert([1, 2])
    def dot(self, src1, src2):
        rhs1_array = src1
        rhs2_array = src2
        lhs_array = self

        if rhs1_array.ndim == 1 and rhs2_array.ndim == 1:
            # Vector dot product case
            assert lhs_array.size == 1
            assert rhs1_array.shape == rhs2_array.shape or (
                rhs1_array.size == 1 and rhs2_array.size == 1
            )

            if rhs1_array.dtype == np.float16:
                lhs_array = self.runtime.create_empty_thunk(
                    self.shape, np.dtype(np.float32), inputs=[self]
                )

            lhs_array.fill(np.array(0, dtype=lhs_array.dtype))

            task = self.context.create_task(CuNumericOpCode.DOT)
            task.add_reduction(lhs_array.base, ty.ReductionOp.ADD)
            task.add_input(rhs1_array.base)
            task.add_input(rhs2_array.base)

            task.add_alignment(rhs1_array.base, rhs2_array.base)

            task.execute()

            if rhs1_array.dtype == np.float16:
                self.convert(lhs_array, warn=False)

        elif (
            rhs1_array.ndim == 1
            and rhs2_array.ndim == 2
            or rhs1_array.ndim == 2
            and rhs2_array.ndim == 1
        ):
            # Matrix-vector or vector-matrix multiply
            assert lhs_array.ndim == 1

            left_matrix = rhs1_array.ndim == 2

            if left_matrix and rhs1_array.shape[0] == 1:
                rhs1_array = rhs1_array.get_item((0, slice(None)))
                lhs_array.dot(rhs1_array, rhs2_array)
                return
            elif not left_matrix and rhs2_array.shape[1] == 1:
                rhs2_array = rhs2_array.get_item((slice(None), 0))
                lhs_array.dot(rhs1_array, rhs2_array)
                return

            # If the inputs are 16-bit floats, we should use 32-bit float
            # for accumulation
            if rhs1_array.dtype == np.float16:
                lhs_array = self.runtime.create_empty_thunk(
                    self.shape, np.dtype(np.float32), inputs=[self]
                )

            # TODO: We should be able to do this in the core
            lhs_array.fill(np.array(0, dtype=lhs_array.dtype))

            if left_matrix:
                rhs1 = rhs1_array.base
                (m, n) = rhs1.shape
                rhs2_array = rhs2_array._copy_if_overlapping(
                    lhs_array,
                )
                rhs2 = rhs2_array.base.promote(0, m)
                lhs = lhs_array.base.promote(1, n)
            else:
                rhs2 = rhs2_array.base
                (m, n) = rhs2.shape
                rhs1_array = rhs1_array._copy_if_overlapping(
                    lhs_array,
                )
                rhs1 = rhs1_array.base.promote(1, n)
                lhs = lhs_array.base.promote(0, m)

            task = self.context.create_task(CuNumericOpCode.MATVECMUL)
            task.add_reduction(lhs, ReductionOp.ADD)
            task.add_input(rhs1)
            task.add_input(rhs2)
            task.add_scalar_arg(left_matrix, bool)

            task.add_alignment(lhs, rhs1)
            task.add_alignment(lhs, rhs2)

            task.execute()

            # If we used an accumulation buffer, we should copy the results
            # back to the lhs
            if rhs1_array.dtype == np.float16:
                self.convert(lhs_array, warn=False)

        elif rhs1_array.ndim == 2 and rhs2_array.ndim == 2:
            # Matrix-matrix multiply
            M = lhs_array.shape[0]
            N = lhs_array.shape[1]
            K = rhs1_array.shape[1]
            assert M == rhs1_array.shape[0]  # Check M
            assert N == rhs2_array.shape[1]  # Check N
            assert K == rhs2_array.shape[0]  # Check K

            if M == 1 and N == 1:
                rhs1_array = rhs1_array.get_item((0, slice(None)))
                rhs2_array = rhs2_array.get_item((slice(None), 0))
                lhs_array.dot(rhs1_array, rhs2_array)
                return

            if rhs1_array.dtype == np.float16:
                lhs_array = self.runtime.create_empty_thunk(
                    self.shape, np.dtype(np.float32), inputs=[self]
                )

            rhs1_array = rhs1_array._copy_if_overlapping(lhs_array)
            rhs2_array = rhs2_array._copy_if_overlapping(lhs_array)

            # TODO: We should be able to do this in the core
            lhs_array.fill(np.array(0, dtype=lhs_array.dtype))

            lhs = lhs_array.base.promote(1, K)
            rhs1 = rhs1_array.base.promote(2, N)
            rhs2 = rhs2_array.base.promote(0, M)

            task = self.context.create_task(CuNumericOpCode.MATMUL)
            task.add_reduction(lhs, ReductionOp.ADD)
            task.add_input(rhs1)
            task.add_input(rhs2)

            task.add_alignment(lhs, rhs1)
            task.add_alignment(lhs, rhs2)

            task.execute()

            # If we used an accumulation buffer, we should copy the results
            # back to the lhs
            if rhs1_array.dtype == np.float16:
                self.convert(lhs_array, warn=False)
        else:
            raise NotImplementedError(
                f"dot between {rhs1_array.ndim}d and {rhs2_array.ndim}d arrays"
            )

>>>>>>> 8ece99d0
    @auto_convert([2, 4])
    def contract(
        self,
        lhs_modes,
        rhs1_thunk,
        rhs1_modes,
        rhs2_thunk,
        rhs2_modes,
        mode2extent,
    ):
        lhs_thunk = self

        # Sanity checks
        # no duplicate modes within an array
        assert len(lhs_modes) == len(set(lhs_modes))
        assert len(rhs1_modes) == len(set(rhs1_modes))
        assert len(rhs2_modes) == len(set(rhs2_modes))
        # no singleton modes
        mode_counts = Counter()
        mode_counts.update(lhs_modes)
        mode_counts.update(rhs1_modes)
        mode_counts.update(rhs2_modes)
        for count in mode_counts.values():
            assert count == 2 or count == 3
        # arrays and mode lists agree on dimensionality
        assert lhs_thunk.ndim == len(lhs_modes)
        assert rhs1_thunk.ndim == len(rhs1_modes)
        assert rhs2_thunk.ndim == len(rhs2_modes)
        # array shapes agree with mode extents (broadcasting should have been
        # handled by the frontend)
        assert all(
            mode2extent[mode] == dim_sz
            for (mode, dim_sz) in zip(
                lhs_modes + rhs1_modes + rhs2_modes,
                lhs_thunk.shape + rhs1_thunk.shape + rhs2_thunk.shape,
            )
        )
        # casting has been handled by the frontend
        assert lhs_thunk.dtype == rhs1_thunk.dtype
        assert lhs_thunk.dtype == rhs2_thunk.dtype

        # Handle store overlap
        rhs1_thunk = rhs1_thunk._copy_if_overlapping(lhs_thunk)
        rhs2_thunk = rhs2_thunk._copy_if_overlapping(lhs_thunk)

        # Test for special cases where we can use BLAS
        blas_op = None
        if any(c != 2 for c in mode_counts.values()):
            pass
        elif (
            len(lhs_modes) == 0
            and len(rhs1_modes) == 1
            and len(rhs2_modes) == 1
        ):
            blas_op = "vv"
        elif (
            lhs_thunk.dtype in [np.float16, np.float32, np.float64]
            and len(lhs_modes) == 1
            and (
                len(rhs1_modes) == 2
                and len(rhs2_modes) == 1
                or len(rhs1_modes) == 1
                and len(rhs2_modes) == 2
            )
        ):
            blas_op = "mv"
        elif (
            lhs_thunk.dtype in [np.float16, np.float32, np.float64]
            and len(lhs_modes) == 2
            and len(rhs1_modes) == 2
            and len(rhs2_modes) == 2
        ):
            blas_op = "mm"

        # Our half-precision BLAS tasks expect a single-precision accumulator.
        # This is done to avoid the precision loss that results from repeated
        # reductions into a half-precision accumulator, and to enable the use
        # of tensor cores. In the general-purpose tensor contraction case
        # below the tasks do this adjustment internally.
        if blas_op is not None and lhs_thunk.dtype == np.float16:
            lhs_thunk = self.runtime.create_empty_thunk(
                lhs_thunk.shape, np.dtype(np.float32), inputs=[lhs_thunk]
            )

        # Clear output array
<<<<<<< HEAD
        lhs_thunk.fill(
            np.array(0, dtype=lhs_thunk.dtype),
            stacklevel=(stacklevel + 1),
            callsite=callsite,
        )
=======
        # TODO: We should be able to do this in the core
        lhs_thunk.fill(np.array(0, dtype=lhs_thunk.dtype))
>>>>>>> 8ece99d0

        # Pull out the stores
        lhs = lhs_thunk.base
        rhs1 = rhs1_thunk.base
        rhs2 = rhs2_thunk.base

        # The underlying libraries are not guaranteed to work with stride
        # values of 0. The frontend should therefore handle broadcasting
        # directly, instead of promoting stores.
        assert not lhs.has_fake_dims()
        assert not rhs1.has_fake_dims()
        assert not rhs2.has_fake_dims()

        # Special cases where we can use BLAS
        if blas_op is not None:

            if blas_op == "vv":
                # Vector dot product
                task = self.context.create_task(CuNumericOpCode.DOT)
                task.add_reduction(lhs, ReductionOp.ADD)
                task.add_input(rhs1)
                task.add_input(rhs2)
                task.add_alignment(rhs1, rhs2)
                task.execute()

            elif blas_op == "mv":
                # Matrix-vector or vector-matrix multiply

                left_matrix = len(rhs1_modes) == 2
                if left_matrix:
                    # ba,b->a --> ab,b->a
                    if rhs1_modes[0] == rhs2_modes[0]:
                        rhs1 = rhs1.transpose([1, 0])
                        rhs1_modes = [rhs1_modes[1], rhs1_modes[0]]
                    (m, n) = rhs1.shape
                    rhs2 = rhs2.promote(0, m)
                    lhs = lhs.promote(1, n)
                else:
                    # b,ab->a --> b,ba->a
                    if rhs1_modes[0] == rhs2_modes[1]:
                        rhs2 = rhs2.transpose([1, 0])
                        rhs2_modes = [rhs2_modes[1], rhs2_modes[0]]
                    (m, n) = rhs2.shape
                    rhs1 = rhs1.promote(1, n)
                    lhs = lhs.promote(0, m)

                task = self.context.create_task(CuNumericOpCode.MATVECMUL)
                task.add_reduction(lhs, ReductionOp.ADD)
                task.add_input(rhs1)
                task.add_input(rhs2)
                task.add_scalar_arg(left_matrix, bool)
                task.add_alignment(lhs, rhs1)
                task.add_alignment(lhs, rhs2)
                task.execute()

            elif blas_op == "mm":
                # Matrix-matrix multiply

                # (cb/bc),(ab/ba)->ac --> (ab/ba),(cb/bc)->ac
                if lhs_modes[0] not in rhs1_modes:
                    rhs1, rhs2 = rhs2, rhs1
                    rhs1_modes, rhs2_modes = rhs2_modes, rhs1_modes
                assert (
                    lhs_modes[0] in rhs1_modes and lhs_modes[1] in rhs2_modes
                )
                # ba,?->ac --> ab,?->ac
                if lhs_modes[0] != rhs1_modes[0]:
                    rhs1 = rhs1.transpose([1, 0])
                    rhs1_modes = [rhs1_modes[1], rhs1_modes[0]]
                # ?,cb->ac --> ?,bc->ac
                if lhs_modes[1] != rhs2_modes[1]:
                    rhs2 = rhs2.transpose([1, 0])
                    rhs2_modes = [rhs2_modes[1], rhs2_modes[0]]

                m = lhs.shape[0]
                n = lhs.shape[1]
                k = rhs1.shape[1]
                assert m == rhs1.shape[0]
                assert n == rhs2.shape[1]
                assert k == rhs2.shape[0]
                lhs = lhs.promote(1, k)
                rhs1 = rhs1.promote(2, n)
                rhs2 = rhs2.promote(0, m)

                task = self.context.create_task(CuNumericOpCode.MATMUL)
                task.add_reduction(lhs, ReductionOp.ADD)
                task.add_input(rhs1)
                task.add_input(rhs2)
                task.add_alignment(lhs, rhs1)
                task.add_alignment(lhs, rhs2)
                task.execute()

            else:
                assert False

            # If we used a single-precision intermediate accumulator, cast the
            # result back to half-precision.
            if rhs1_thunk.dtype == np.float16:
                self.convert(
                    lhs_thunk,
                    stacklevel=(stacklevel + 1),
                    warn=False,
                    callsite=callsite,
                )

            return

        # General-purpose contraction
        if lhs_thunk.dtype not in [
            np.float16,
            np.float32,
            np.float64,
            np.complex64,
            np.complex128,
        ]:
            raise TypeError(f"Unsupported type: {lhs_thunk.dtype}")

        # Transpose arrays according to alphabetical order of mode labels
        def alphabetical_transpose(store, modes):
            perm = [dim for (_, dim) in sorted(zip(modes, range(len(modes))))]
            return store.transpose(perm)

        lhs = alphabetical_transpose(lhs, lhs_modes)
        rhs1 = alphabetical_transpose(rhs1, rhs1_modes)
        rhs2 = alphabetical_transpose(rhs2, rhs2_modes)

        # Promote dimensions as required to align the stores
        lhs_dim_mask = []
        rhs1_dim_mask = []
        rhs2_dim_mask = []
        for (dim, mode) in enumerate(sorted(mode2extent.keys())):
            extent = mode2extent[mode]

            def add_mode(store, modes, dim_mask):
                if mode not in modes:
                    dim_mask.append(False)
                    return store.promote(dim, extent)
                else:
                    dim_mask.append(True)
                    return store

            lhs = add_mode(lhs, lhs_modes, lhs_dim_mask)
            rhs1 = add_mode(rhs1, rhs1_modes, rhs1_dim_mask)
            rhs2 = add_mode(rhs2, rhs2_modes, rhs2_dim_mask)
        assert lhs.shape == rhs1.shape
        assert lhs.shape == rhs2.shape

        # Prepare the launch
        task = self.context.create_task(CuNumericOpCode.CONTRACT)
        task.add_reduction(lhs, ReductionOp.ADD)
        task.add_input(rhs1)
        task.add_input(rhs2)
        task.add_scalar_arg(tuple(lhs_dim_mask), (bool,))
        task.add_scalar_arg(tuple(rhs1_dim_mask), (bool,))
        task.add_scalar_arg(tuple(rhs2_dim_mask), (bool,))
        task.add_alignment(lhs, rhs1)
        task.add_alignment(lhs, rhs2)
        task.execute()

    # Create array from input array and indices
    def choose(self, *args, rhs):
        # convert all arrays to deferred
        index_arr = self.runtime.to_deferred_array(rhs)
        ch_def = tuple(self.runtime.to_deferred_array(c) for c in args)

        out_arr = self.base
        # broadcast input array and all choices arrays to the same shape
        index_arr = index_arr._broadcast(out_arr.shape)
        ch_tuple = tuple(c._broadcast(out_arr.shape) for c in ch_def)

        task = self.context.create_task(CuNumericOpCode.CHOOSE)
        task.add_output(out_arr)
        task.add_input(index_arr)
        for c in ch_tuple:
            task.add_input(c)

        task.add_alignment(index_arr, out_arr)
        for c in ch_tuple:
            task.add_alignment(index_arr, c)
        task.execute()

    # Create or extract a diagonal from a matrix
    @auto_convert([1])
    def diag_helper(
        self,
        rhs,
        offset,
        naxes,
        extract,
    ):
        # fill output array with 0
        self.fill(np.array(0, dtype=self.dtype))
        if extract:
            diag = self.base
            matrix = rhs.base
            ndim = rhs.ndim
            start = matrix.ndim - naxes
            n = ndim - 1
            if naxes == 2:
                # get slice of the original array by the offset
                if offset > 0:
                    matrix = matrix.slice(start + 1, slice(offset, None))
                if matrix.shape[n - 1] < matrix.shape[n]:
                    diag = diag.promote(start + 1, matrix.shape[ndim - 1])
                else:
                    diag = diag.promote(start, matrix.shape[ndim - 2])
            else:
                # promote output to the shape of the input  array
                for i in range(1, naxes):
                    diag = diag.promote(start, matrix.shape[-i - 1])
        else:
            matrix = self.base
            diag = rhs.base
            ndim = self.ndim
            # get slice of the original array by the offset
            if offset > 0:
                matrix = matrix.slice(1, slice(offset, None))
            elif offset < 0:
                matrix = matrix.slice(0, slice(-offset, None))

            if matrix.shape[0] < matrix.shape[1]:
                diag = diag.promote(1, matrix.shape[1])
            else:
                diag = diag.promote(0, matrix.shape[0])

        task = self.context.create_task(CuNumericOpCode.DIAG)

        if extract:
            task.add_reduction(diag, ReductionOp.ADD)
            task.add_input(matrix)
            task.add_alignment(matrix, diag)
        else:
            task.add_output(matrix)
            task.add_input(diag)
            task.add_input(matrix)
            task.add_alignment(diag, matrix)

        task.add_scalar_arg(naxes, ty.int32)
        task.add_scalar_arg(extract, bool)

        task.execute()

    # Create an identity array with the ones offset from the diagonal by k
    def eye(self, k):
        assert self.ndim == 2  # Only 2-D arrays should be here
        # First issue a fill to zero everything out
        self.fill(np.array(0, dtype=self.dtype))

        task = self.context.create_task(CuNumericOpCode.EYE)
        task.add_output(self.base)
        task.add_scalar_arg(k, ty.int32)

        task.execute()

    def arange(self, start, stop, step):
        assert self.ndim == 1  # Only 1-D arrays should be here
        if self.scalar:
            # Handle the special case of a single value here
            assert self.shape[0] == 1
            array = np.array(start, dtype=self.dtype)
            future = self.runtime.create_scalar(array.data, array.dtype)
            self.base.set_storage(future)
            return

        def create_scalar(value, dtype):
            array = np.array(value, dtype)
            return self.runtime.create_scalar(
                array.data,
                array.dtype,
                shape=(1,),
                wrap=True,
            ).base

        task = self.context.create_task(CuNumericOpCode.ARANGE)
        task.add_output(self.base)
        task.add_input(create_scalar(start, self.dtype))
        task.add_input(create_scalar(stop, self.dtype))
        task.add_input(create_scalar(step, self.dtype))

        task.execute()

    # Tile the src array onto the destination array
    @auto_convert([1])
    def tile(self, rhs, reps):
        src_array = rhs
        dst_array = self
        assert src_array.ndim <= dst_array.ndim
        assert src_array.dtype == dst_array.dtype
        if src_array.scalar:
            self._fill(src_array.base)
            return

        task = self.context.create_task(CuNumericOpCode.TILE)

        task.add_output(self.base)
        task.add_input(rhs.base)

        task.add_broadcast(rhs.base)

        task.execute()

    # Transpose the matrix dimensions
    @auto_convert([1])
    def transpose(self, rhs, axes):
        rhs_array = rhs
        lhs_array = self
        assert lhs_array.dtype == rhs_array.dtype
        assert lhs_array.ndim == rhs_array.ndim
        assert lhs_array.ndim == len(axes)
        lhs_array.base = rhs_array.base.transpose(axes)

    @auto_convert([1])
    def trilu(self, rhs, k, lower):
        lhs = self.base
        rhs = rhs._broadcast(lhs.shape)

        task = self.context.create_task(CuNumericOpCode.TRILU)

        task.add_output(lhs)
        task.add_input(rhs)
        task.add_scalar_arg(lower, bool)
        task.add_scalar_arg(k, ty.int32)

        task.add_alignment(lhs, rhs)

        task.execute()

    @auto_convert([1])
    def flip(self, rhs, axes):
        input = rhs.base
        output = self.base

        if axes is None:
            axes = list(range(self.ndim))
        elif not isinstance(axes, tuple):
            axes = (axes,)

        task = self.context.create_task(CuNumericOpCode.FLIP)
        task.add_output(output)
        task.add_input(input)
        task.add_scalar_arg(axes, (ty.int32,))

        task.add_broadcast(input)
        task.add_alignment(input, output)

        task.execute()

    # Perform a bin count operation on the array
    @auto_convert([1], ["weights"])
    def bincount(self, rhs, weights=None):
        weight_array = weights
        src_array = rhs
        dst_array = self
        assert src_array.size > 1
        assert dst_array.ndim == 1
        if weight_array is not None:
            assert src_array.shape == weight_array.shape or (
                src_array.size == 1 and weight_array.size == 1
            )
        else:
            weight_array = self.runtime.create_scalar(
                np.array(1, dtype=np.int64),
                np.dtype(np.int64),
                shape=(),
                wrap=True,
            )

        dst_array.fill(np.array(0, dst_array.dtype))

        task = self.context.create_task(CuNumericOpCode.BINCOUNT)
        task.add_reduction(dst_array.base, ReductionOp.ADD)
        task.add_input(src_array.base)
        task.add_input(weight_array.base)

        task.add_broadcast(dst_array.base)
        if not weight_array.scalar:
            task.add_alignment(src_array.base, weight_array.base)

        task.execute()

    def nonzero(self):
        results = tuple(
            self.runtime.create_unbound_thunk(np.dtype(np.int64))
            for _ in range(self.ndim)
        )

        task = self.context.create_task(CuNumericOpCode.NONZERO)

        task.add_input(self.base)
        for result in results:
            task.add_output(result.base)

        task.execute()
        return results

    def random(self, gen_code, args=[]):
        task = self.context.create_task(CuNumericOpCode.RAND)

        task.add_output(self.base)
        task.add_scalar_arg(gen_code.value, ty.int32)
        epoch = self.runtime.get_next_random_epoch()
        task.add_scalar_arg(epoch, ty.uint32)
        task.add_scalar_arg(self.compute_strides(self.shape), (ty.int64,))
        self.add_arguments(task, args)

        task.execute()

    def random_uniform(self):
        assert self.dtype == np.float64
        self.random(RandGenCode.UNIFORM)

    def random_normal(self):
        assert self.dtype == np.float64
        self.random(RandGenCode.NORMAL)

    def random_integer(self, low, high):
        assert self.dtype.kind == "i"
        low = np.array(low, self.dtype)
        high = np.array(high, self.dtype)
        self.random(RandGenCode.INTEGER, [low, high])

    # Perform the unary operation and put the result in the array
    @auto_convert([3])
    def unary_op(self, op, op_dtype, src, where, args):
        lhs = self.base
        rhs = src._broadcast(lhs.shape)

        task = self.context.create_task(CuNumericOpCode.UNARY_OP)
        task.add_output(lhs)
        task.add_input(rhs)
        task.add_scalar_arg(op.value, ty.int32)
        self.add_arguments(task, args)

        task.add_alignment(lhs, rhs)

        task.execute()

    # Perform a unary reduction operation from one set of dimensions down to
    # fewer
    @auto_convert([2])
    def unary_reduction(
        self,
        op,
        src,
        where,
        axes,
        keepdims,
        args,
        initial,
    ):
        lhs_array = self
        rhs_array = src
        assert lhs_array.ndim <= rhs_array.ndim

        # See if we are doing reduction to a point or another region
        if lhs_array.size == 1:
            assert axes is None or len(axes) == (
                rhs_array.ndim - lhs_array.ndim
            )

            task = self.context.create_task(CuNumericOpCode.SCALAR_UNARY_RED)

            fill_value = _UNARY_RED_IDENTITIES[op](rhs_array.dtype)

            lhs_array.fill(np.array(fill_value, dtype=lhs_array.dtype))

            task.add_reduction(lhs_array.base, _UNARY_RED_TO_REDUCTION_OPS[op])
            task.add_input(rhs_array.base)
            task.add_scalar_arg(op, ty.int32)

            self.add_arguments(task, args)

            task.execute()

        else:
            argred = op in (UnaryRedCode.ARGMAX, UnaryRedCode.ARGMIN)

            if argred:
                argred_dtype = self.runtime.get_arg_dtype(rhs_array.dtype)
                lhs_array = self.runtime.create_empty_thunk(
                    lhs_array.shape,
                    dtype=argred_dtype,
                    inputs=[self],
                )

            # Before we perform region reduction, make sure to have the lhs
            # initialized. If an initial value is given, we use it, otherwise
            # we use the identity of the reduction operator
            if initial is not None:
                assert not argred
                fill_value = initial
            else:
                fill_value = _UNARY_RED_IDENTITIES[op](rhs_array.dtype)
            lhs_array.fill(np.array(fill_value, lhs_array.dtype))

            # If output dims is not 0, then we must have axes
            assert axes is not None
            # Reduction to a smaller array
            result = lhs_array.base
            if keepdims:
                for axis in axes:
                    result = result.project(axis, 0)
            for axis in axes:
                result = result.promote(axis, rhs_array.shape[axis])
            # Iterate over all the dimension(s) being collapsed and build a
            # temporary field that we will reduce down to the final value
            if len(axes) > 1:
                raise NotImplementedError(
                    "Need support for reducing multiple dimensions"
                )

            task = self.context.create_task(CuNumericOpCode.UNARY_RED)

            task.add_input(rhs_array.base)
            task.add_reduction(result, _UNARY_RED_TO_REDUCTION_OPS[op])
            task.add_scalar_arg(axis, ty.int32)
            task.add_scalar_arg(op, ty.int32)

            self.add_arguments(task, args)

            task.add_alignment(result, rhs_array.base)

            task.execute()

            if argred:
                self.unary_op(
                    UnaryOpCode.GETARG,
                    self.dtype,
                    lhs_array,
                    True,
                    [],
                )

    # Perform the binary operation and put the result in the lhs array
    @auto_convert([2, 3])
    def binary_op(self, op_code, src1, src2, where, args):
        lhs = self.base
        rhs1 = src1._broadcast(lhs.shape)
        rhs2 = src2._broadcast(lhs.shape)

        # Populate the Legate launcher
        task = self.context.create_task(CuNumericOpCode.BINARY_OP)
        task.add_output(lhs)
        task.add_input(rhs1)
        task.add_input(rhs2)
        task.add_scalar_arg(op_code.value, ty.int32)
        self.add_arguments(task, args)

        task.add_alignment(lhs, rhs1)
        task.add_alignment(lhs, rhs2)

        task.execute()

    @auto_convert([2, 3])
    def binary_reduction(self, op, src1, src2, broadcast, args):
        lhs = self.base
        rhs1 = src1.base
        rhs2 = src2.base
        assert lhs.scalar

        if broadcast is not None:
            rhs1 = rhs1._broadcast(broadcast)
            rhs2 = rhs2._broadcast(broadcast)

        # Populate the Legate launcher
        if op == BinaryOpCode.NOT_EQUAL:
            redop = ReductionOp.ADD
            self.fill(np.array(False))
        else:
            redop = ReductionOp.MUL
            self.fill(np.array(True))
        task = self.context.create_task(CuNumericOpCode.BINARY_RED)
        task.add_reduction(lhs, redop)
        task.add_input(rhs1)
        task.add_input(rhs2)
        task.add_scalar_arg(op.value, ty.int32)
        self.add_arguments(task, args)

        task.add_alignment(rhs1, rhs2)

        task.execute()

    @auto_convert([1, 2, 3])
    def where(self, src1, src2, src3):
        lhs = self.base
        rhs1 = src1._broadcast(lhs.shape)
        rhs2 = src2._broadcast(lhs.shape)
        rhs3 = src3._broadcast(lhs.shape)

        # Populate the Legate launcher
        task = self.context.create_task(CuNumericOpCode.WHERE)
        task.add_output(lhs)
        task.add_input(rhs1)
        task.add_input(rhs2)
        task.add_input(rhs3)

        task.add_alignment(lhs, rhs1)
        task.add_alignment(lhs, rhs2)
        task.add_alignment(lhs, rhs3)

        task.execute()

    # A helper method for attaching arguments
    def add_arguments(self, task, args):
        if args is None:
            return
        for numpy_array in args:
            assert numpy_array.size == 1
            scalar = self.runtime.create_scalar(
                numpy_array.data,
                numpy_array.dtype,
                shape=(1,),
                wrap=True,
            )
            task.add_input(scalar.base)

    @staticmethod
    def compute_strides(shape):
        stride = 1
        result = ()
        for dim in reversed(shape):
            result = (stride,) + result
            stride *= dim
        return result

    @auto_convert([1])
    def cholesky(self, src, no_tril=False):
        cholesky(self, src)
        if not no_tril:
            self.trilu(self, 0, True)<|MERGE_RESOLUTION|>--- conflicted
+++ resolved
@@ -821,154 +821,6 @@
         )
         self._fill(store)
 
-<<<<<<< HEAD
-    @profile
-=======
-    @auto_convert([1, 2])
-    def dot(self, src1, src2):
-        rhs1_array = src1
-        rhs2_array = src2
-        lhs_array = self
-
-        if rhs1_array.ndim == 1 and rhs2_array.ndim == 1:
-            # Vector dot product case
-            assert lhs_array.size == 1
-            assert rhs1_array.shape == rhs2_array.shape or (
-                rhs1_array.size == 1 and rhs2_array.size == 1
-            )
-
-            if rhs1_array.dtype == np.float16:
-                lhs_array = self.runtime.create_empty_thunk(
-                    self.shape, np.dtype(np.float32), inputs=[self]
-                )
-
-            lhs_array.fill(np.array(0, dtype=lhs_array.dtype))
-
-            task = self.context.create_task(CuNumericOpCode.DOT)
-            task.add_reduction(lhs_array.base, ty.ReductionOp.ADD)
-            task.add_input(rhs1_array.base)
-            task.add_input(rhs2_array.base)
-
-            task.add_alignment(rhs1_array.base, rhs2_array.base)
-
-            task.execute()
-
-            if rhs1_array.dtype == np.float16:
-                self.convert(lhs_array, warn=False)
-
-        elif (
-            rhs1_array.ndim == 1
-            and rhs2_array.ndim == 2
-            or rhs1_array.ndim == 2
-            and rhs2_array.ndim == 1
-        ):
-            # Matrix-vector or vector-matrix multiply
-            assert lhs_array.ndim == 1
-
-            left_matrix = rhs1_array.ndim == 2
-
-            if left_matrix and rhs1_array.shape[0] == 1:
-                rhs1_array = rhs1_array.get_item((0, slice(None)))
-                lhs_array.dot(rhs1_array, rhs2_array)
-                return
-            elif not left_matrix and rhs2_array.shape[1] == 1:
-                rhs2_array = rhs2_array.get_item((slice(None), 0))
-                lhs_array.dot(rhs1_array, rhs2_array)
-                return
-
-            # If the inputs are 16-bit floats, we should use 32-bit float
-            # for accumulation
-            if rhs1_array.dtype == np.float16:
-                lhs_array = self.runtime.create_empty_thunk(
-                    self.shape, np.dtype(np.float32), inputs=[self]
-                )
-
-            # TODO: We should be able to do this in the core
-            lhs_array.fill(np.array(0, dtype=lhs_array.dtype))
-
-            if left_matrix:
-                rhs1 = rhs1_array.base
-                (m, n) = rhs1.shape
-                rhs2_array = rhs2_array._copy_if_overlapping(
-                    lhs_array,
-                )
-                rhs2 = rhs2_array.base.promote(0, m)
-                lhs = lhs_array.base.promote(1, n)
-            else:
-                rhs2 = rhs2_array.base
-                (m, n) = rhs2.shape
-                rhs1_array = rhs1_array._copy_if_overlapping(
-                    lhs_array,
-                )
-                rhs1 = rhs1_array.base.promote(1, n)
-                lhs = lhs_array.base.promote(0, m)
-
-            task = self.context.create_task(CuNumericOpCode.MATVECMUL)
-            task.add_reduction(lhs, ReductionOp.ADD)
-            task.add_input(rhs1)
-            task.add_input(rhs2)
-            task.add_scalar_arg(left_matrix, bool)
-
-            task.add_alignment(lhs, rhs1)
-            task.add_alignment(lhs, rhs2)
-
-            task.execute()
-
-            # If we used an accumulation buffer, we should copy the results
-            # back to the lhs
-            if rhs1_array.dtype == np.float16:
-                self.convert(lhs_array, warn=False)
-
-        elif rhs1_array.ndim == 2 and rhs2_array.ndim == 2:
-            # Matrix-matrix multiply
-            M = lhs_array.shape[0]
-            N = lhs_array.shape[1]
-            K = rhs1_array.shape[1]
-            assert M == rhs1_array.shape[0]  # Check M
-            assert N == rhs2_array.shape[1]  # Check N
-            assert K == rhs2_array.shape[0]  # Check K
-
-            if M == 1 and N == 1:
-                rhs1_array = rhs1_array.get_item((0, slice(None)))
-                rhs2_array = rhs2_array.get_item((slice(None), 0))
-                lhs_array.dot(rhs1_array, rhs2_array)
-                return
-
-            if rhs1_array.dtype == np.float16:
-                lhs_array = self.runtime.create_empty_thunk(
-                    self.shape, np.dtype(np.float32), inputs=[self]
-                )
-
-            rhs1_array = rhs1_array._copy_if_overlapping(lhs_array)
-            rhs2_array = rhs2_array._copy_if_overlapping(lhs_array)
-
-            # TODO: We should be able to do this in the core
-            lhs_array.fill(np.array(0, dtype=lhs_array.dtype))
-
-            lhs = lhs_array.base.promote(1, K)
-            rhs1 = rhs1_array.base.promote(2, N)
-            rhs2 = rhs2_array.base.promote(0, M)
-
-            task = self.context.create_task(CuNumericOpCode.MATMUL)
-            task.add_reduction(lhs, ReductionOp.ADD)
-            task.add_input(rhs1)
-            task.add_input(rhs2)
-
-            task.add_alignment(lhs, rhs1)
-            task.add_alignment(lhs, rhs2)
-
-            task.execute()
-
-            # If we used an accumulation buffer, we should copy the results
-            # back to the lhs
-            if rhs1_array.dtype == np.float16:
-                self.convert(lhs_array, warn=False)
-        else:
-            raise NotImplementedError(
-                f"dot between {rhs1_array.ndim}d and {rhs2_array.ndim}d arrays"
-            )
-
->>>>>>> 8ece99d0
     @auto_convert([2, 4])
     def contract(
         self,
@@ -1054,16 +906,7 @@
             )
 
         # Clear output array
-<<<<<<< HEAD
-        lhs_thunk.fill(
-            np.array(0, dtype=lhs_thunk.dtype),
-            stacklevel=(stacklevel + 1),
-            callsite=callsite,
-        )
-=======
-        # TODO: We should be able to do this in the core
         lhs_thunk.fill(np.array(0, dtype=lhs_thunk.dtype))
->>>>>>> 8ece99d0
 
         # Pull out the stores
         lhs = lhs_thunk.base
@@ -1164,9 +1007,7 @@
             if rhs1_thunk.dtype == np.float16:
                 self.convert(
                     lhs_thunk,
-                    stacklevel=(stacklevel + 1),
                     warn=False,
-                    callsite=callsite,
                 )
 
             return
