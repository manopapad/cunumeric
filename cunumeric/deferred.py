# Copyright 2021-2022 NVIDIA Corporation
#
# Licensed under the Apache License, Version 2.0 (the "License");
# you may not use this file except in compliance with the License.
# You may obtain a copy of the License at
#
#     http://www.apache.org/licenses/LICENSE-2.0
#
# Unless required by applicable law or agreed to in writing, software
# distributed under the License is distributed on an "AS IS" BASIS,
# WITHOUT WARRANTIES OR CONDITIONS OF ANY KIND, either express or implied.
# See the License for the specific language governing permissions and
# limitations under the License.
#

import weakref
from collections.abc import Iterable
from functools import reduce
from itertools import product

import numpy as np

import legate.core.types as ty
from legate.core import Future, ReductionOp, Store

from .config import (
    BinaryOpCode,
    CuNumericOpCode,
    CuNumericRedopCode,
    RandGenCode,
    UnaryOpCode,
    UnaryRedCode,
)
from .linalg.cholesky import cholesky
from .sorting.sorting import sorting
from .thunk import NumPyThunk
from .utils import get_arg_value_dtype


def _complex_field_dtype(dtype):
    if dtype == np.complex64:
        return np.dtype(np.float32)
    elif dtype == np.complex128:
        return np.dtype(np.float64)
    elif dtype == np.complex256:
        return np.dtype(np.float128)
    else:
        assert False


def _prod(tpl):
    return reduce(lambda a, b: a * b, tpl, 1)


def auto_convert(indices, keys=[]):
    indices = set(indices)

    def decorator(func):
        def wrapper(*args, **kwargs):
            self = args[0]

            args = tuple(
                self.runtime.to_deferred_array(arg) if idx in indices else arg
                for (idx, arg) in enumerate(args)
            )
            for key in keys:
                v = kwargs.get(key, None)
                if v is None:
                    continue
                v = self.runtime.to_deferred_array(v)
                kwargs[key] = v

            return func(*args, **kwargs)

        return wrapper

    return decorator


# This is a dummy object that is only used as an initializer for the
# RegionField object above. It is thrown away as soon as the
# RegionField is constructed.
class _CuNumericNDarray(object):
    __slots__ = ["__array_interface__"]

    def __init__(self, shape, field_type, base_ptr, strides, read_only):
        # See: https://docs.scipy.org/doc/numpy/reference/arrays.interface.html
        self.__array_interface__ = {
            "version": 3,
            "shape": shape,
            "typestr": field_type.str,
            "data": (base_ptr, read_only),
            "strides": strides,
        }


_UNARY_RED_TO_REDUCTION_OPS = {
    UnaryRedCode.SUM: ReductionOp.ADD,
    UnaryRedCode.PROD: ReductionOp.MUL,
    UnaryRedCode.MAX: ReductionOp.MAX,
    UnaryRedCode.MIN: ReductionOp.MIN,
    UnaryRedCode.ARGMAX: CuNumericRedopCode.ARGMAX,
    UnaryRedCode.ARGMIN: CuNumericRedopCode.ARGMIN,
    UnaryRedCode.CONTAINS: ReductionOp.ADD,
    UnaryRedCode.COUNT_NONZERO: ReductionOp.ADD,
    UnaryRedCode.ALL: ReductionOp.MUL,
    UnaryRedCode.ANY: ReductionOp.ADD,
}


def max_identity(ty):
    if ty.kind == "i" or ty.kind == "u":
        return np.iinfo(ty).min
    elif ty.kind == "f":
        return np.finfo(ty).min
    elif ty.kind == "c":
        return max_identity(np.float64) + max_identity(np.float64) * 1j
    elif ty.kind == "b":
        return False
    else:
        raise ValueError(f"Unsupported dtype: {ty}")


def min_identity(ty):
    if ty.kind == "i" or ty.kind == "u":
        return np.iinfo(ty).max
    elif ty.kind == "f":
        return np.finfo(ty).max
    elif ty.kind == "c":
        return min_identity(np.float64) + min_identity(np.float64) * 1j
    elif ty.kind == "b":
        return True
    else:
        raise ValueError(f"Unsupported dtype: {ty}")


_UNARY_RED_IDENTITIES = {
    UnaryRedCode.SUM: lambda _: 0,
    UnaryRedCode.PROD: lambda _: 1,
    UnaryRedCode.MIN: min_identity,
    UnaryRedCode.MAX: max_identity,
    UnaryRedCode.ARGMAX: lambda ty: (np.iinfo(np.int64).min, max_identity(ty)),
    UnaryRedCode.ARGMIN: lambda ty: (np.iinfo(np.int64).min, min_identity(ty)),
    UnaryRedCode.CONTAINS: lambda _: False,
    UnaryRedCode.COUNT_NONZERO: lambda _: 0,
    UnaryRedCode.ALL: lambda _: True,
    UnaryRedCode.ANY: lambda _: False,
}


class DeferredArray(NumPyThunk):
    """This is a deferred thunk for describing NumPy computations.
    It is backed by either a Legion logical region or a Legion future
    for describing the result of a compuation.

    :meta private:
    """

    def __init__(self, runtime, base, dtype, numpy_array=None):
        NumPyThunk.__init__(self, runtime, dtype)
        assert base is not None
        assert isinstance(base, Store)
        self.base = base  # a Legate Store
        self.numpy_array = (
            None if numpy_array is None else weakref.ref(numpy_array)
        )

    def __str__(self):
        return f"DeferredArray(base: {self.base})"

    @property
    def storage(self):
        storage = self.base.storage
        if self.base.kind == Future:
            return storage
        else:
            return (storage.region, storage.field.field_id)

    @property
    def shape(self):
        return tuple(self.base.shape)

    @property
    def ndim(self):
        return len(self.shape)

    def _copy_if_overlapping(self, other):
        if not self.base.overlaps(other.base):
            return self
        copy = self.runtime.create_empty_thunk(
            self.shape, self.dtype, inputs=[self]
        )
        copy.copy(self, deep=True)
        return copy

    def __numpy_array__(self):
        if self.numpy_array is not None:
            result = self.numpy_array()
            if result is not None:
                return result
        elif self.size == 0:
            # Return an empty array with the right number of dimensions
            # and type
            return np.empty(shape=self.shape, dtype=self.dtype)

        if self.scalar:
            result = np.full(
                self.shape,
                self.get_scalar_array(),
                dtype=self.dtype,
            )
        else:
            alloc = self.base.get_inline_allocation(self.context)

            def construct_ndarray(shape, address, strides):
                initializer = _CuNumericNDarray(
                    shape, self.dtype, address, strides, False
                )
                return np.asarray(initializer)

            result = alloc.consume(construct_ndarray)

        self.numpy_array = weakref.ref(result)
        return result

    # TODO: We should return a view of the field instead of a copy
    def imag(self):
        result = self.runtime.create_empty_thunk(
            self.shape,
            dtype=_complex_field_dtype(self.dtype),
            inputs=[self],
        )

        result.unary_op(
            UnaryOpCode.IMAG,
            result.dtype,
            self,
            True,
            [],
        )

        return result

    # TODO: We should return a view of the field instead of a copy
    def real(self):
        result = self.runtime.create_empty_thunk(
            self.shape,
            dtype=_complex_field_dtype(self.dtype),
            inputs=[self],
        )

        result.unary_op(
            UnaryOpCode.REAL,
            result.dtype,
            self,
            True,
            [],
        )

        return result

    def conj(self):
        result = self.runtime.create_empty_thunk(
            self.shape,
            dtype=self.dtype,
            inputs=[self],
        )

        result.unary_op(
            UnaryOpCode.CONJ,
            result.dtype,
            self,
            True,
            [],
        )

        return result

    # Copy source array to the destination array
    @auto_convert([1])
    def copy(self, rhs, deep=False):
        if self.scalar and rhs.scalar:
            self.base.set_storage(rhs.base.storage)
            return
        self.unary_op(
            UnaryOpCode.COPY,
            rhs.dtype,
            rhs,
            True,
            [],
        )

    @property
    def scalar(self):
        return self.base.scalar

    def get_scalar_array(self):
        assert self.scalar
        buf = self.base.storage.get_buffer(self.dtype.itemsize)
        result = np.frombuffer(buf, dtype=self.dtype, count=1)
        return result.reshape(())

    def _create_indexing_array(self, key):
        # Convert everything into deferred arrays of int64
        if isinstance(key, tuple):
            tuple_of_arrays = ()
            for k in key:
                if not isinstance(k, NumPyThunk):
                    raise NotImplementedError(
                        "need support for mixed advanced indexing"
                    )
                tuple_of_arrays += (k,)
        else:
            assert isinstance(key, NumPyThunk)
            # Handle the boolean array case
            if key.dtype == np.bool:
                if key.ndim != self.ndim:
                    raise TypeError(
                        "Boolean advanced indexing dimension mismatch"
                    )
                # For boolean arrays do the non-zero operation to make
                # them into a normal indexing array
                tuple_of_arrays = key.nonzero()
            else:
                tuple_of_arrays = (key,)
        if len(tuple_of_arrays) != self.ndim:
            raise TypeError("Advanced indexing dimension mismatch")
        if self.ndim > 1:
            # Check that all the arrays can be broadcast together
            # Concatenate all the arrays into a single array
            raise NotImplementedError("need support for concatenating arrays")
        else:
            return self.runtime.to_deferred_array(tuple_of_arrays[0])

    @staticmethod
    def _unpack_ellipsis(key, ndim):
        num_ellipsis = sum(k is Ellipsis for k in key)
        num_newaxes = sum(k is np.newaxis for k in key)

        if num_ellipsis == 0:
            return key
        elif num_ellipsis > 1:
            raise ValueError("Only a single ellipsis must be present")

        free_dims = ndim - (len(key) - num_newaxes - num_ellipsis)
        to_replace = (slice(None),) * free_dims
        unpacked = ()
        for k in key:
            if k is Ellipsis:
                unpacked += to_replace
            else:
                unpacked += (k,)
        return unpacked

    def _get_view(self, key):
        key = self._unpack_ellipsis(key, self.ndim)
        store = self.base
        shift = 0
        for dim, k in enumerate(key):
            if k is np.newaxis:
                store = store.promote(dim + shift, 1)
            elif isinstance(k, slice):
                store = store.slice(dim + shift, k)
            elif np.isscalar(k):
                if k < 0:
                    k += store.shape[dim + shift]
                store = store.project(dim + shift, k)
                shift -= 1
            else:
                assert False

        return DeferredArray(
            self.runtime,
            base=store,
            dtype=self.dtype,
        )

    def _broadcast(self, shape):
        result = self.base
        diff = len(shape) - result.ndim
        for dim in range(diff):
            result = result.promote(dim, shape[dim])

        for dim in range(len(shape)):
            if result.shape[dim] != shape[dim]:
                assert result.shape[dim] == 1
                result = result.project(dim, 0).promote(dim, shape[dim])

        return result

    def get_item(self, key):
        # Check to see if this is advanced indexing or not
        if self._is_advanced_indexing(key):
            # Create the indexing array
            index_array = self._create_indexing_array(key)
            # Create a new array to be the result
            result = self.runtime.create_empty_thunk(
                index_array.base.shape,
                self.dtype,
                inputs=[self],
            )

            if self.ndim != index_array.ndim:
                raise NotImplementedError(
                    "need support for indirect partitioning"
                )

            copy = self.context.create_copy()

            copy.add_input(self.base)
            copy.add_source_indirect(index_array.base)
            copy.add_output(result.base)

            copy.add_alignment(index_array.base, result.base)

            copy.execute()
        else:
            result = self._get_view(key)

            if result.shape == ():
                input = result
                result = self.runtime.create_empty_thunk(
                    (), self.dtype, inputs=[self]
                )

                task = self.context.create_task(CuNumericOpCode.READ)
                task.add_input(input.base)
                task.add_output(result.base)

                task.execute()

        return result

    @auto_convert([2])
    def set_item(self, key, rhs):
        assert self.dtype == rhs.dtype
        # Check to see if this is advanced indexing or not
        if self._is_advanced_indexing(key):
            # Create the indexing array
            index_array = self._create_indexing_array(key)
            if index_array.shape != rhs.shape:
                raise ValueError(
                    "Advanced indexing array does not match source shape"
                )
            if self.ndim != index_array.ndim:
                raise NotImplementedError(
                    "need support for indirect partitioning"
                )

            copy = self.context.create_copy()

            copy.add_input(rhs.base)
            copy.add_target_indirect(index_array.base)
            copy.add_output(self.base)

            copy.add_alignment(index_array.base, rhs.base)

            copy.execute()

        else:
            view = self._get_view(key)

            if view.shape == ():
                # We're just writing a single value
                assert rhs.size == 1

                task = self.context.create_task(CuNumericOpCode.WRITE)
                # Since we pass the view with write discard privilege,
                # we should make sure that the mapper either creates a fresh
                # instance just for this one-element view or picks one of the
                # existing valid instances for the parent.
                task.add_output(view.base)
                task.add_input(rhs.base)
                task.execute()
            else:
                # In Python, any inplace update of form arr[key] op= value
                # goes through three steps: 1) __getitem__ fetching the object
                # for the key, 2) __iop__ for the update, and 3) __setitem__
                # to set the result back. In cuNumeric, the object we
                # return in step (1) is actually a subview to the array arr
                # through which we make updates in place, so after step (2) is
                # done, # the effect of inplace update is already reflected
                # to the arr. Therefore, we skip the copy to avoid redundant
                # copies if we know that we hit such a scenario.
                # TODO: We should make this work for the advanced indexing case
                if view.base == rhs.base:
                    return

                if view.base.overlaps(rhs.base):
                    rhs_copy = self.runtime.create_empty_thunk(
                        rhs.shape,
                        rhs.dtype,
                        inputs=[rhs],
                    )
                    rhs_copy.copy(rhs, deep=False)
                    rhs = rhs_copy

                view.copy(rhs, deep=False)

    def reshape(self, newshape, order):
        assert isinstance(newshape, Iterable)
        if order == "A":
            order = "C"

        if order != "C":
            # If we don't have a transform then we need to make a copy
            self.runtime.warn(
                "cuNumeric has not implemented reshape using Fortran-like "
                "index order and is falling back to canonical numpy. You may "
                "notice significantly decreased performance for this "
                "function call.",
                category=RuntimeWarning,
            )
            numpy_array = self.__numpy_array__()
            # Force a copy here because we know we can't build a view
            result_array = numpy_array.reshape(newshape, order=order).copy()
            result = self.runtime.get_numpy_thunk(result_array)

            return result

        if self.shape == newshape:
            return self

        # Find a combination of domain transformations to convert this store
        # to the new shape. First we identify a pair of subsets of the source
        # and target extents whose products are the same, and infer necessary
        # domain transformations to align the two. In case where the target
        # isn't a transformed view of the source, the data is copied. This
        # table summarizes five possible cases:
        #
        # +-------+---------+------+-----------------------------------+
        # |Source | Target  | Copy | Plan                              |
        # +-------+---------+------+-----------------------------------+
        # |(a,b,c)| (abc,)  | Yes  | Delinearize(tgt, (a,b,c)) <- src  |
        # +-------+---------+------+-----------------------------------+
        # |(abc,) | (a,b,c,)| No   | tgt = Delinearize(src, (a,b,c))   |
        # +-------+---------+------+-----------------------------------+
        # |(a,b)  | (c,d)   | Yes  | tmp = new store((ab,))            |
        # |       |         |      | Delinearize(tmp, (a,b)) <- src    |
        # |       |         |      | tgt = Delinearize(tmp, (c,d))     |
        # +-------+---------+------+-----------------------------------+
        # |(a,1)  | (a,)    | No   | tgt = Project(src, 0, 0)          |
        # +-------+---------+------+-----------------------------------+
        # |(a,)   | (a,1)   | No   | tgt = Promote(src, 0, 1)          |
        # +-------+---------+------+-----------------------------------+
        #
        # Update 9/22/2021: the non-affineness with delinearization leads
        # to non-contiguous subregions in several places, and thus we
        # decided to avoid using it and make copies instead. This means
        # the third case in the table above now leads to two copies, one from
        # the source to a 1-D temporary array and one from that temporary
        # to the target array. We expect that such reshaping requests are
        # infrequent enough that the extra copies are causing any noticeable
        # performance issues, but we will revisit this decision later once
        # we have enough evidence that that's not the case.

        in_dim = 0
        out_dim = 0

        in_shape = self.shape
        out_shape = newshape

        in_ndim = len(in_shape)
        out_ndim = len(out_shape)

        groups = []

        while in_dim < in_ndim and out_dim < out_ndim:
            prev_in_dim = in_dim
            prev_out_dim = out_dim

            in_prod = 1
            out_prod = 1

            while True:
                if in_prod < out_prod:
                    in_prod *= in_shape[in_dim]
                    in_dim += 1
                else:
                    out_prod *= out_shape[out_dim]
                    out_dim += 1
                if in_prod == out_prod:
                    if in_dim < in_ndim and in_shape[in_dim] == 1:
                        in_dim += 1
                    break

            in_group = in_shape[prev_in_dim:in_dim]
            out_group = out_shape[prev_out_dim:out_dim]
            groups.append((in_group, out_group))

        while in_dim < in_ndim:
            assert in_shape[in_dim] == 1
            groups.append(((1,), ()))
            in_dim += 1

        while out_dim < out_ndim:
            assert out_shape[out_dim] == 1
            groups.append(((), (1,)))
            out_dim += 1

        needs_linearization = any(len(src_g) > 1 for src_g, _ in groups)
        needs_delinearization = any(len(tgt_g) > 1 for _, tgt_g in groups)
        needs_copy = needs_linearization or needs_delinearization

        if needs_copy:
            tmp_shape = ()
            for src_g, tgt_g in groups:
                if len(src_g) > 1 and len(tgt_g) > 1:
                    tmp_shape += (_prod(tgt_g),)
                else:
                    tmp_shape += tgt_g

            result = self.runtime.create_empty_thunk(
                tmp_shape, dtype=self.dtype, inputs=[self]
            )

            src = self.base
            tgt = result.base

            src_dim = 0
            tgt_dim = 0
            for src_g, tgt_g in groups:
                diff = 1
                if src_g == tgt_g:
                    assert len(src_g) == 1
                elif len(src_g) == 0:
                    assert tgt_g == (1,)
                    src = src.promote(src_dim, 1)
                elif len(tgt_g) == 0:
                    assert src_g == (1,)
                    tgt = tgt.promote(tgt_dim, 1)
                elif len(src_g) == 1:
                    src = src.delinearize(src_dim, tgt_g)
                    diff = len(tgt_g)
                else:
                    tgt = tgt.delinearize(tgt_dim, src_g)
                    diff = len(src_g)

                src_dim += diff
                tgt_dim += diff

            assert src.shape == tgt.shape

            src_array = DeferredArray(self.runtime, src, self.dtype)
            tgt_array = DeferredArray(self.runtime, tgt, self.dtype)
            tgt_array.copy(src_array, deep=True)

            if needs_delinearization and needs_linearization:
                src = result.base
                src_dim = 0
                for src_g, tgt_g in groups:
                    if len(src_g) > 1 and len(tgt_g) > 1:
                        src = src.delinearize(src_dim, tgt_g)
                        src_dim += len(tgt_g)

                assert src.shape == newshape
                src_array = DeferredArray(self.runtime, src, self.dtype)
                result = self.runtime.create_empty_thunk(
                    newshape, dtype=self.dtype, inputs=[self]
                )
                result.copy(src_array, deep=True)

        else:
            src = self.base
            src_dim = 0
            for src_g, tgt_g in groups:
                diff = 1
                if src_g == tgt_g:
                    assert len(src_g) == 1
                elif len(src_g) == 0:
                    assert tgt_g == (1,)
                    src = src.promote(src_dim, 1)
                elif len(tgt_g) == 0:
                    assert src_g == (1,)
                    src = src.project(src_dim, 1)
                    diff = 0
                else:
                    # unreachable
                    assert False

                src_dim += diff

            result = DeferredArray(self.runtime, src, self.dtype)

        return result

    def squeeze(self, axis):
        result = self.base
        if axis is None:
            shift = 0
            for dim in range(self.ndim):
                if result.shape[dim + shift] == 1:
                    result = result.project(dim + shift, 0)
                    shift -= 1
        elif isinstance(axis, int):
            result = result.project(axis, 0)
        elif isinstance(axis, tuple):
            shift = 0
            for dim in axis:
                result = result.project(dim + shift, 0)
                shift -= 1
        else:
            raise TypeError(
                '"axis" argument for squeeze must be int-like or tuple-like'
            )
        return DeferredArray(self.runtime, result, self.dtype)

    def swapaxes(self, axis1, axis2):
        if self.size == 1 or axis1 == axis2:
            return self
        # Make a new deferred array object and swap the results
        assert axis1 < self.ndim and axis2 < self.ndim

        dims = list(range(self.ndim))
        dims[axis1], dims[axis2] = dims[axis2], dims[axis1]

        result = self.base.transpose(dims)
        result = DeferredArray(self.runtime, result, self.dtype)

        return result

    # Convert the source array to the destination array
    @auto_convert([1])
    def convert(self, rhs, warn=True):
        lhs_array = self
        rhs_array = rhs
        assert lhs_array.dtype != rhs_array.dtype

        if warn:
            self.runtime.warn(
                "cuNumeric performing implicit type conversion from "
                + str(rhs_array.dtype)
                + " to "
                + str(lhs_array.dtype),
                category=UserWarning,
            )

        lhs = lhs_array.base
        rhs = rhs_array.base

        task = self.context.create_task(CuNumericOpCode.CONVERT)
        task.add_output(lhs)
        task.add_input(rhs)
        task.add_dtype_arg(lhs_array.dtype)

        task.add_alignment(lhs, rhs)

        task.execute()

    @auto_convert([1, 2])
    def convolve(self, v, lhs, mode):
        input = self.base
        filter = v.base
        out = lhs.base

        task = self.context.create_task(CuNumericOpCode.CONVOLVE)

        offsets = (filter.shape + 1) // 2
        stencils = []
        for offset in offsets:
            stencils.append((-offset, 0, offset))
        stencils = list(product(*stencils))
        stencils.remove((0,) * self.ndim)

        p_out = task.declare_partition(out)
        p_input = task.declare_partition(input)
        p_stencils = []
        for _ in stencils:
            p_stencils.append(task.declare_partition(input, complete=False))

        task.add_output(out, partition=p_out)
        task.add_input(filter)
        task.add_input(input, partition=p_input)
        for p_stencil in p_stencils:
            task.add_input(input, partition=p_stencil)
        task.add_scalar_arg(self.shape, (ty.int64,))

        task.add_constraint(p_out == p_input)
        for stencil, p_stencil in zip(stencils, p_stencils):
            task.add_constraint(p_input + stencil <= p_stencil)
        task.add_broadcast(filter)

        task.execute()

    # Fill the cuNumeric array with the value in the numpy array
    def _fill(self, value):
        assert value.scalar

        if self.scalar:
            # Handle the 0D case special
            self.base.set_storage(value.storage)
        else:
            assert self.base is not None
            dtype = self.dtype
            argval = False
            # If this is a fill for an arg value, make sure to pass
            # the value dtype so that we get it packed correctly
            if dtype.kind == "V":
                dtype = get_arg_value_dtype(dtype)
                argval = True
            else:
                dtype = None

            task = self.context.create_task(CuNumericOpCode.FILL)
            task.add_output(self.base)
            task.add_input(value)
            task.add_scalar_arg(argval, bool)

            task.execute()

    def fill(self, numpy_array):
        assert isinstance(numpy_array, np.ndarray)
        assert numpy_array.size == 1
        assert self.dtype == numpy_array.dtype
        # Have to copy the numpy array because this launch is asynchronous
        # and we need to make sure the application doesn't mutate the value
        # so make a future result, this is immediate so no dependence
        value = self.runtime.create_scalar(numpy_array.data, self.dtype)
        store = self.context.create_store(
            self.dtype, shape=(1,), storage=value, optimize_scalar=True
        )
        self._fill(store)

    @auto_convert([1, 2])
    def dot(self, src1, src2):
        rhs1_array = src1
        rhs2_array = src2
        lhs_array = self

        if rhs1_array.ndim == 1 and rhs2_array.ndim == 1:
            # Vector dot product case
            assert lhs_array.size == 1
            assert rhs1_array.shape == rhs2_array.shape or (
                rhs1_array.size == 1 and rhs2_array.size == 1
            )

            if rhs1_array.dtype == np.float16:
                lhs_array = self.runtime.create_empty_thunk(
                    self.shape, np.dtype(np.float32), inputs=[self]
                )

            lhs_array.fill(np.array(0, dtype=lhs_array.dtype))

            task = self.context.create_task(CuNumericOpCode.DOT)
            task.add_reduction(lhs_array.base, ty.ReductionOp.ADD)
            task.add_input(rhs1_array.base)
            task.add_input(rhs2_array.base)

            task.add_alignment(rhs1_array.base, rhs2_array.base)

            task.execute()

            if rhs1_array.dtype == np.float16:
                self.convert(lhs_array, warn=False)

        elif (
            rhs1_array.ndim == 1
            and rhs2_array.ndim == 2
            or rhs1_array.ndim == 2
            and rhs2_array.ndim == 1
        ):
            # Matrix-vector or vector-matrix multiply
            assert lhs_array.ndim == 1

            left_matrix = rhs1_array.ndim == 2

            if left_matrix and rhs1_array.shape[0] == 1:
                rhs1_array = rhs1_array.get_item((0, slice(None)))
                lhs_array.dot(rhs1_array, rhs2_array)
                return
            elif not left_matrix and rhs2_array.shape[1] == 1:
                rhs2_array = rhs2_array.get_item((slice(None), 0))
                lhs_array.dot(rhs1_array, rhs2_array)
                return

            # If the inputs are 16-bit floats, we should use 32-bit float
            # for accumulation
            if rhs1_array.dtype == np.float16:
                lhs_array = self.runtime.create_empty_thunk(
                    self.shape, np.dtype(np.float32), inputs=[self]
                )

            # TODO: We should be able to do this in the core
            lhs_array.fill(np.array(0, dtype=lhs_array.dtype))

            if left_matrix:
                rhs1 = rhs1_array.base
                (m, n) = rhs1.shape
                rhs2_array = rhs2_array._copy_if_overlapping(
                    lhs_array,
                )
                rhs2 = rhs2_array.base.promote(0, m)
                lhs = lhs_array.base.promote(1, n)
            else:
                rhs2 = rhs2_array.base
                (m, n) = rhs2.shape
                rhs1_array = rhs1_array._copy_if_overlapping(
                    lhs_array,
                )
                rhs1 = rhs1_array.base.promote(1, n)
                lhs = lhs_array.base.promote(0, m)

            task = self.context.create_task(CuNumericOpCode.MATVECMUL)
            task.add_reduction(lhs, ReductionOp.ADD)
            task.add_input(rhs1)
            task.add_input(rhs2)
            task.add_scalar_arg(left_matrix, bool)

            task.add_alignment(lhs, rhs1)
            task.add_alignment(lhs, rhs2)

            task.execute()

            # If we used an accumulation buffer, we should copy the results
            # back to the lhs
            if rhs1_array.dtype == np.float16:
                self.convert(lhs_array, warn=False)

        elif rhs1_array.ndim == 2 and rhs2_array.ndim == 2:
            # Matrix-matrix multiply
            M = lhs_array.shape[0]
            N = lhs_array.shape[1]
            K = rhs1_array.shape[1]
            assert M == rhs1_array.shape[0]  # Check M
            assert N == rhs2_array.shape[1]  # Check N
            assert K == rhs2_array.shape[0]  # Check K

            if M == 1 and N == 1:
                rhs1_array = rhs1_array.get_item((0, slice(None)))
                rhs2_array = rhs2_array.get_item((slice(None), 0))
                lhs_array.dot(rhs1_array, rhs2_array)
                return

            if rhs1_array.dtype == np.float16:
                lhs_array = self.runtime.create_empty_thunk(
                    self.shape, np.dtype(np.float32), inputs=[self]
                )

            rhs1_array = rhs1_array._copy_if_overlapping(lhs_array)
            rhs2_array = rhs2_array._copy_if_overlapping(lhs_array)

            # TODO: We should be able to do this in the core
            lhs_array.fill(np.array(0, dtype=lhs_array.dtype))

            lhs = lhs_array.base.promote(1, K)
            rhs1 = rhs1_array.base.promote(2, N)
            rhs2 = rhs2_array.base.promote(0, M)

            task = self.context.create_task(CuNumericOpCode.MATMUL)
            task.add_reduction(lhs, ReductionOp.ADD)
            task.add_input(rhs1)
            task.add_input(rhs2)

            task.add_alignment(lhs, rhs1)
            task.add_alignment(lhs, rhs2)

            task.execute()

            # If we used an accumulation buffer, we should copy the results
            # back to the lhs
            if rhs1_array.dtype == np.float16:
                self.convert(lhs_array, warn=False)
        else:
            raise NotImplementedError(
                f"dot between {rhs1_array.ndim}d and {rhs2_array.ndim}d arrays"
            )

    @auto_convert([2, 4])
    def contract(
        self,
        lhs_modes,
        rhs1_thunk,
        rhs1_modes,
        rhs2_thunk,
        rhs2_modes,
        mode2extent,
    ):
        lhs_thunk = self

        # TODO: More sanity checks (no duplicate modes, no singleton modes, no
        # broadcasting, ...)

        # Casting should have been handled by the frontend
        assert lhs_thunk.dtype is rhs1_thunk.dtype
        assert lhs_thunk.dtype is rhs2_thunk.dtype

        # Handle store overlap
        rhs1_thunk = rhs1_thunk._copy_if_overlapping(lhs_thunk)
        rhs2_thunk = rhs2_thunk._copy_if_overlapping(lhs_thunk)

        # Clear output array
        # TODO: We should be able to do this in the core
        lhs_thunk.fill(np.array(0, dtype=lhs_thunk.dtype))

        lhs = lhs_thunk.base
        rhs1 = rhs1_thunk.base
        rhs2 = rhs2_thunk.base

        # The underlying libraries are not guaranteed to work with stride
        # values of 0. The frontend should therefore handle broadcasting
        # directly, instead of promoting stores.
        assert not lhs.has_fake_dims()
        assert not rhs1.has_fake_dims()
        assert not rhs2.has_fake_dims()

        # Transpose arrays according to alphabetical order of mode labels
        def alphabetical_transpose(store, modes):
            perm = [dim for (_, dim) in sorted(zip(modes, range(len(modes))))]
            return store.transpose(perm)

        lhs = alphabetical_transpose(lhs, lhs_modes)
        rhs1 = alphabetical_transpose(rhs1, rhs1_modes)
        rhs2 = alphabetical_transpose(rhs2, rhs2_modes)

        # Promote dimensions as required to align the stores
        lhs_dim_mask = []
        rhs1_dim_mask = []
        rhs2_dim_mask = []
        for (dim, mode) in enumerate(sorted(mode2extent.keys())):
            extent = mode2extent[mode]

            def add_mode(store, modes, dim_mask):
                if mode not in modes:
                    dim_mask.append(False)
                    return store.promote(dim, extent)
                else:
                    dim_mask.append(True)
                    # Broadcasting should have been handled already
                    assert store.shape[dim] == extent
                    return store

            lhs = add_mode(lhs, lhs_modes, lhs_dim_mask)
            rhs1 = add_mode(rhs1, rhs1_modes, rhs1_dim_mask)
            rhs2 = add_mode(rhs2, rhs2_modes, rhs2_dim_mask)
        assert lhs.shape == rhs1.shape
        assert lhs.shape == rhs2.shape

        # Prepare the launch
        task = self.context.create_task(CuNumericOpCode.CONTRACT)
        task.add_reduction(lhs, ReductionOp.ADD)
        task.add_input(rhs1)
        task.add_input(rhs2)
        task.add_scalar_arg(tuple(lhs_dim_mask), (bool,))
        task.add_scalar_arg(tuple(rhs1_dim_mask), (bool,))
        task.add_scalar_arg(tuple(rhs2_dim_mask), (bool,))
        task.add_alignment(lhs, rhs1)
        task.add_alignment(lhs, rhs2)
        task.execute()

    # Create array from input array and indices
    def choose(self, *args, rhs):
        # convert all arrays to deferred
        index_arr = self.runtime.to_deferred_array(rhs)
        ch_def = tuple(self.runtime.to_deferred_array(c) for c in args)

        out_arr = self.base
        # broadcast input array and all choices arrays to the same shape
        index_arr = index_arr._broadcast(out_arr.shape)
        ch_tuple = tuple(c._broadcast(out_arr.shape) for c in ch_def)

        task = self.context.create_task(CuNumericOpCode.CHOOSE)
        task.add_output(out_arr)
        task.add_input(index_arr)
        for c in ch_tuple:
            task.add_input(c)

        task.add_alignment(index_arr, out_arr)
        for c in ch_tuple:
            task.add_alignment(index_arr, c)
        task.execute()

    # Create or extract a diagonal from a matrix
    @auto_convert([1])
    def diag_helper(
        self,
        rhs,
        offset,
        naxes,
        extract,
    ):
        # fill output array with 0
        self.fill(np.array(0, dtype=self.dtype))
        if extract:
            diag = self.base
            matrix = rhs.base
            ndim = rhs.ndim
            start = matrix.ndim - naxes
            n = ndim - 1
            if naxes == 2:
                # get slice of the original array by the offset
                if offset > 0:
                    matrix = matrix.slice(start + 1, slice(offset, None))
                if matrix.shape[n - 1] < matrix.shape[n]:
                    diag = diag.promote(start + 1, matrix.shape[ndim - 1])
                else:
                    diag = diag.promote(start, matrix.shape[ndim - 2])
            else:
                # promote output to the shape of the input  array
                for i in range(1, naxes):
                    diag = diag.promote(start, matrix.shape[-i - 1])
        else:
            matrix = self.base
            diag = rhs.base
            ndim = self.ndim
            # get slice of the original array by the offset
            if offset > 0:
                matrix = matrix.slice(1, slice(offset, None))
            elif offset < 0:
                matrix = matrix.slice(0, slice(-offset, None))

            if matrix.shape[0] < matrix.shape[1]:
                diag = diag.promote(1, matrix.shape[1])
            else:
                diag = diag.promote(0, matrix.shape[0])

        task = self.context.create_task(CuNumericOpCode.DIAG)

        if extract:
            task.add_reduction(diag, ReductionOp.ADD)
            task.add_input(matrix)
            task.add_alignment(matrix, diag)
        else:
            task.add_output(matrix)
            task.add_input(diag)
            task.add_input(matrix)
            task.add_alignment(diag, matrix)

        task.add_scalar_arg(naxes, ty.int32)
        task.add_scalar_arg(extract, bool)

        task.execute()

    # Create an identity array with the ones offset from the diagonal by k
    def eye(self, k):
        assert self.ndim == 2  # Only 2-D arrays should be here
        # First issue a fill to zero everything out
        self.fill(np.array(0, dtype=self.dtype))

        task = self.context.create_task(CuNumericOpCode.EYE)
        task.add_output(self.base)
        task.add_scalar_arg(k, ty.int32)

        task.execute()

    def arange(self, start, stop, step):
        assert self.ndim == 1  # Only 1-D arrays should be here
        if self.scalar:
            # Handle the special case of a single value here
            assert self.shape[0] == 1
            array = np.array(start, dtype=self.dtype)
            future = self.runtime.create_scalar(array.data, array.dtype)
            self.base.set_storage(future)
            return

        def create_scalar(value, dtype):
            array = np.array(value, dtype)
            return self.runtime.create_scalar(
                array.data,
                array.dtype,
                shape=(1,),
                wrap=True,
            ).base

        task = self.context.create_task(CuNumericOpCode.ARANGE)
        task.add_output(self.base)
        task.add_input(create_scalar(start, self.dtype))
        task.add_input(create_scalar(stop, self.dtype))
        task.add_input(create_scalar(step, self.dtype))

        task.execute()

    # Tile the src array onto the destination array
    @auto_convert([1])
    def tile(self, rhs, reps):
        src_array = rhs
        dst_array = self
        assert src_array.ndim <= dst_array.ndim
        assert src_array.dtype == dst_array.dtype
        if src_array.scalar:
            self._fill(src_array.base)
            return

        task = self.context.create_task(CuNumericOpCode.TILE)

        task.add_output(self.base)
        task.add_input(rhs.base)

        task.add_broadcast(rhs.base)

        task.execute()

    # Transpose the matrix dimensions
    @auto_convert([1])
    def transpose(self, rhs, axes):
        rhs_array = rhs
        lhs_array = self
        assert lhs_array.dtype == rhs_array.dtype
        assert lhs_array.ndim == rhs_array.ndim
        assert lhs_array.ndim == len(axes)
        lhs_array.base = rhs_array.base.transpose(axes)

    @auto_convert([1])
    def trilu(self, rhs, k, lower):
        lhs = self.base
        rhs = rhs._broadcast(lhs.shape)

        task = self.context.create_task(CuNumericOpCode.TRILU)

        task.add_output(lhs)
        task.add_input(rhs)
        task.add_scalar_arg(lower, bool)
        task.add_scalar_arg(k, ty.int32)

        task.add_alignment(lhs, rhs)

        task.execute()

    @auto_convert([1])
    def flip(self, rhs, axes):
        input = rhs.base
        output = self.base

        if axes is None:
            axes = list(range(self.ndim))
        elif not isinstance(axes, tuple):
            axes = (axes,)

        task = self.context.create_task(CuNumericOpCode.FLIP)
        task.add_output(output)
        task.add_input(input)
        task.add_scalar_arg(axes, (ty.int32,))

        task.add_broadcast(input)
        task.add_alignment(input, output)

        task.execute()

    # Perform a bin count operation on the array
    @auto_convert([1], ["weights"])
    def bincount(self, rhs, weights=None):
        weight_array = weights
        src_array = rhs
        dst_array = self
        assert src_array.size > 1
        assert dst_array.ndim == 1
        if weight_array is not None:
            assert src_array.shape == weight_array.shape or (
                src_array.size == 1 and weight_array.size == 1
            )
        else:
            weight_array = self.runtime.create_scalar(
                np.array(1, dtype=np.int64),
                np.dtype(np.int64),
                shape=(),
                wrap=True,
            )

        dst_array.fill(np.array(0, dst_array.dtype))

        task = self.context.create_task(CuNumericOpCode.BINCOUNT)
        task.add_reduction(dst_array.base, ReductionOp.ADD)
        task.add_input(src_array.base)
        task.add_input(weight_array.base)

        task.add_broadcast(dst_array.base)
        if not weight_array.scalar:
            task.add_alignment(src_array.base, weight_array.base)

        task.execute()

    def nonzero(self):
        results = tuple(
            self.runtime.create_unbound_thunk(np.dtype(np.int64))
            for _ in range(self.ndim)
        )

        task = self.context.create_task(CuNumericOpCode.NONZERO)

        task.add_input(self.base)
        for result in results:
            task.add_output(result.base)

        task.execute()
        return results

    def random(self, gen_code, args=[]):
        task = self.context.create_task(CuNumericOpCode.RAND)

        task.add_output(self.base)
        task.add_scalar_arg(gen_code.value, ty.int32)
        epoch = self.runtime.get_next_random_epoch()
        task.add_scalar_arg(epoch, ty.uint32)
        task.add_scalar_arg(self.compute_strides(self.shape), (ty.int64,))
        self.add_arguments(task, args)

        task.execute()

    def random_uniform(self):
        assert self.dtype == np.float64
        self.random(RandGenCode.UNIFORM)

    def random_normal(self):
        assert self.dtype == np.float64
        self.random(RandGenCode.NORMAL)

    def random_integer(self, low, high):
        assert self.dtype.kind == "i"
        low = np.array(low, self.dtype)
        high = np.array(high, self.dtype)
        self.random(RandGenCode.INTEGER, [low, high])

    # Perform the unary operation and put the result in the array
    @auto_convert([3])
    def unary_op(self, op, op_dtype, src, where, args):
        lhs = self.base
        rhs = src._broadcast(lhs.shape)

        task = self.context.create_task(CuNumericOpCode.UNARY_OP)
        task.add_output(lhs)
        task.add_input(rhs)
        task.add_scalar_arg(op.value, ty.int32)
        self.add_arguments(task, args)

        task.add_alignment(lhs, rhs)

        task.execute()

    # Perform a unary reduction operation from one set of dimensions down to
    # fewer
    @auto_convert([2])
    def unary_reduction(
        self,
        op,
        src,
        where,
        axes,
        keepdims,
        args,
        initial,
    ):
        lhs_array = self
        rhs_array = src
        assert lhs_array.ndim <= rhs_array.ndim

        argred = op in (UnaryRedCode.ARGMAX, UnaryRedCode.ARGMIN)

        # See if we are doing reduction to a point or another region
        if lhs_array.size == 1:
            assert axes is None or len(axes) == (
                rhs_array.ndim - lhs_array.ndim
            )

            task = self.context.create_task(CuNumericOpCode.SCALAR_UNARY_RED)

            if initial is not None:
                assert not argred
                fill_value = initial
            else:
                fill_value = _UNARY_RED_IDENTITIES[op](rhs_array.dtype)

            lhs_array.fill(np.array(fill_value, dtype=lhs_array.dtype))

            task.add_reduction(lhs_array.base, _UNARY_RED_TO_REDUCTION_OPS[op])
            task.add_input(rhs_array.base)
            task.add_scalar_arg(op, ty.int32)

            self.add_arguments(task, args)

            task.execute()

        else:
            if argred:
                argred_dtype = self.runtime.get_arg_dtype(rhs_array.dtype)
                lhs_array = self.runtime.create_empty_thunk(
                    lhs_array.shape,
                    dtype=argred_dtype,
                    inputs=[self],
                )

            # Before we perform region reduction, make sure to have the lhs
            # initialized. If an initial value is given, we use it, otherwise
            # we use the identity of the reduction operator
            if initial is not None:
                assert not argred
                fill_value = initial
            else:
                fill_value = _UNARY_RED_IDENTITIES[op](rhs_array.dtype)
            lhs_array.fill(np.array(fill_value, lhs_array.dtype))

            # If output dims is not 0, then we must have axes
            assert axes is not None
            # Reduction to a smaller array
            result = lhs_array.base
            if keepdims:
                for axis in axes:
                    result = result.project(axis, 0)
            for axis in axes:
                result = result.promote(axis, rhs_array.shape[axis])
            # Iterate over all the dimension(s) being collapsed and build a
            # temporary field that we will reduce down to the final value
            if len(axes) > 1:
                raise NotImplementedError(
                    "Need support for reducing multiple dimensions"
                )

            task = self.context.create_task(CuNumericOpCode.UNARY_RED)

            task.add_input(rhs_array.base)
            task.add_reduction(result, _UNARY_RED_TO_REDUCTION_OPS[op])
            task.add_scalar_arg(axis, ty.int32)
            task.add_scalar_arg(op, ty.int32)

            self.add_arguments(task, args)

            task.add_alignment(result, rhs_array.base)

            task.execute()

            if argred:
                self.unary_op(
                    UnaryOpCode.GETARG,
                    self.dtype,
                    lhs_array,
                    True,
                    [],
                )

    # Perform the binary operation and put the result in the lhs array
    @auto_convert([2, 3])
    def binary_op(self, op_code, src1, src2, where, args):
        lhs = self.base
        rhs1 = src1._broadcast(lhs.shape)
        rhs2 = src2._broadcast(lhs.shape)

        # Populate the Legate launcher
        task = self.context.create_task(CuNumericOpCode.BINARY_OP)
        task.add_output(lhs)
        task.add_input(rhs1)
        task.add_input(rhs2)
        task.add_scalar_arg(op_code.value, ty.int32)
        self.add_arguments(task, args)

        task.add_alignment(lhs, rhs1)
        task.add_alignment(lhs, rhs2)

        task.execute()

    @auto_convert([2, 3])
    def binary_reduction(self, op, src1, src2, broadcast, args):
        lhs = self.base
        rhs1 = src1.base
        rhs2 = src2.base
        assert lhs.scalar

        if broadcast is not None:
            rhs1 = rhs1._broadcast(broadcast)
            rhs2 = rhs2._broadcast(broadcast)

        # Populate the Legate launcher
        if op == BinaryOpCode.NOT_EQUAL:
            redop = ReductionOp.ADD
            self.fill(np.array(False))
        else:
            redop = ReductionOp.MUL
            self.fill(np.array(True))
        task = self.context.create_task(CuNumericOpCode.BINARY_RED)
        task.add_reduction(lhs, redop)
        task.add_input(rhs1)
        task.add_input(rhs2)
        task.add_scalar_arg(op.value, ty.int32)
        self.add_arguments(task, args)

        task.add_alignment(rhs1, rhs2)

        task.execute()

    @auto_convert([1, 2, 3])
    def where(self, src1, src2, src3):
        lhs = self.base
        rhs1 = src1._broadcast(lhs.shape)
        rhs2 = src2._broadcast(lhs.shape)
        rhs3 = src3._broadcast(lhs.shape)

        # Populate the Legate launcher
        task = self.context.create_task(CuNumericOpCode.WHERE)
        task.add_output(lhs)
        task.add_input(rhs1)
        task.add_input(rhs2)
        task.add_input(rhs3)

        task.add_alignment(lhs, rhs1)
        task.add_alignment(lhs, rhs2)
        task.add_alignment(lhs, rhs3)

        task.execute()

    # A helper method for attaching arguments
    def add_arguments(self, task, args):
        if args is None:
            return
        for numpy_array in args:
            assert numpy_array.size == 1
            scalar = self.runtime.create_scalar(
                numpy_array.data,
                numpy_array.dtype,
                shape=(1,),
                wrap=True,
            )
            task.add_input(scalar.base)

    @staticmethod
    def compute_strides(shape):
        stride = 1
        result = ()
        for dim in reversed(shape):
            result = (stride,) + result
            stride *= dim
        return result

    @auto_convert([1])
    def cholesky(self, src, no_tril=False):
        cholesky(self, src)
        if not no_tril:
            self.trilu(self, 0, True)

<<<<<<< HEAD
    def unique(self):
        result = self.runtime.create_unbound_thunk(self.dtype)

        task = self.context.create_task(CuNumericOpCode.UNIQUE)

        task.add_output(result.base)
        task.add_input(self.base)

        if self.runtime.num_gpus > 0:
            task.add_nccl_communicator()

        task.execute()

        if self.runtime.num_gpus == 0 and self.runtime.num_procs > 1:
            result.base = self.context.tree_reduce(
                CuNumericOpCode.UNIQUE_REDUCE, result.base
            )

        return result
=======
    @auto_convert([1])
    def sort(self, rhs, argsort=False, axis=-1, kind="stable", order=None):

        if kind != "stable":
            self.runtime.warn(
                "cuNumeric uses a different (stable) algorithm than "
                + str(kind)
                + " for sorting",
                category=RuntimeWarning,
                stacklevel=2,
            )
        if order is not None:
            raise NotImplementedError(
                "cuNumeric does not support sorting with 'order' as "
                "ndarray only supports numeric values"
            )
        if axis is not None and (axis >= rhs.ndim or axis < -rhs.ndim):
            raise ValueError("invalid axis")

        sorting(self, rhs, argsort, axis)
>>>>>>> e24eccaf
<|MERGE_RESOLUTION|>--- conflicted
+++ resolved
@@ -1523,7 +1523,6 @@
         if not no_tril:
             self.trilu(self, 0, True)
 
-<<<<<<< HEAD
     def unique(self):
         result = self.runtime.create_unbound_thunk(self.dtype)
 
@@ -1543,7 +1542,7 @@
             )
 
         return result
-=======
+
     @auto_convert([1])
     def sort(self, rhs, argsort=False, axis=-1, kind="stable", order=None):
 
@@ -1563,5 +1562,4 @@
         if axis is not None and (axis >= rhs.ndim or axis < -rhs.ndim):
             raise ValueError("invalid axis")
 
-        sorting(self, rhs, argsort, axis)
->>>>>>> e24eccaf
+        sorting(self, rhs, argsort, axis)